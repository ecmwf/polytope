--- conflicted
+++ resolved
@@ -86,12 +86,6 @@
             if flattened.get(datacube.coupled_axes[0][0], None) is not None:
                 flattened_tuple = (datacube.coupled_axes[0][0], flattened.get(datacube.coupled_axes[0][0], None))
                 flattened = {flattened_tuple[0]: flattened_tuple[1]}
-<<<<<<< HEAD
-=======
-            else:
-                # flattened = {}
-                pass
->>>>>>> fca907b9
 
         values = self.axis_values_between.get((flattened_tuple, ax.name, lower, upper, method), None)
         if self.axis_values_between.get((flattened_tuple, ax.name, lower, upper, method), None) is None:
