import math
from copy import copy
from itertools import chain
from typing import List

import scipy.spatial

from ..datacube.backends.datacube import Datacube
from ..datacube.datacube_axis import UnsliceableDatacubeAxis
from ..datacube.tensor_index_tree import TensorIndexTree
from ..shapes import ConvexPolytope
from ..utility.combinatorics import argmax, argmin, group, tensor_product, unique
from ..utility.exceptions import UnsliceableShapeError
from ..utility.geometry import lerp
from .engine import Engine


class HullSlicer(Engine):
    def __init__(self):
        self.ax_is_unsliceable = {}
        self.axis_values_between = {}
        self.has_value = {}
        self.sliced_polytopes = {}
        self.remapped_vals = {}

    def _unique_continuous_points(self, p: ConvexPolytope, datacube: Datacube):
        for i, ax in enumerate(p._axes):
            mapper = datacube.get_mapper(ax)
            if self.ax_is_unsliceable.get(ax, None) is None:
                self.ax_is_unsliceable[ax] = isinstance(mapper, UnsliceableDatacubeAxis)
            if self.ax_is_unsliceable[ax]:
                break
            for j, val in enumerate(p.points):
                p.points[j][i] = mapper.to_float(mapper.parse(p.points[j][i]))
        # Remove duplicate points
        unique(p.points)

    def _build_unsliceable_child(self, polytope, ax, node, datacube, lower, next_nodes, slice_axis_idx):
        if not polytope.is_flat:
            raise UnsliceableShapeError(ax)
        path = node.flatten()

        # all unsliceable children are natively 1D so can group them together in a tuple...
        flattened_tuple = tuple()
        if len(datacube.coupled_axes) > 0:
            if path.get(datacube.coupled_axes[0][0], None) is not None:
                flattened_tuple = (datacube.coupled_axes[0][0], path.get(datacube.coupled_axes[0][0], None))
                path = {flattened_tuple[0]: flattened_tuple[1]}
            else:
                path = {}

        if self.axis_values_between.get((flattened_tuple, ax.name, lower), None) is None:
            self.axis_values_between[(flattened_tuple, ax.name, lower)] = datacube.has_index(path, ax, lower)
        datacube_has_index = self.axis_values_between[(flattened_tuple, ax.name, lower)]

        if datacube_has_index:
            child = node.create_child(ax, tuple([lower]))
            child["unsliced_polytopes"] = copy(node["unsliced_polytopes"])
            child["unsliced_polytopes"].remove(polytope)
            next_nodes.append(child)
        else:
            # raise a value not found error
            errmsg = (
                f"Datacube does not have expected index {lower} of type {type(lower)}"
                f"on {ax.name} along the path {path}"
            )
            raise ValueError(errmsg)

    def _build_sliceable_child(self, polytope, ax, node, datacube, lower, upper, next_nodes, slice_axis_idx):
        tol = ax.tol
        lower = ax.from_float(lower - tol)
        upper = ax.from_float(upper + tol)
        flattened = node.flatten()
        method = polytope.method
        if method == "nearest":
            datacube.nearest_search[ax.name] = polytope.points

        # NOTE: caching
        # Create a coupled_axes list inside of datacube and add to it during axis formation, then here
        # do something like if ax is in second place of coupled_axes, then take the flattened part of the array that
        # corresponds to the first place of cooupled_axes in the hashing
        # Else, if we do not need the flattened bit in the hash, can just put an empty string instead?

        flattened_tuple = tuple()
        if len(datacube.coupled_axes) > 0:
            if flattened.get(datacube.coupled_axes[0][0], None) is not None:
                flattened_tuple = (datacube.coupled_axes[0][0], flattened.get(datacube.coupled_axes[0][0], None))
                flattened = {flattened_tuple[0]: flattened_tuple[1]}
            else:
                flattened = {}

        values = self.axis_values_between.get((flattened_tuple, ax.name, lower, upper, method), None)
        if self.axis_values_between.get((flattened_tuple, ax.name, lower, upper, method), None) is None:
            values = datacube.get_indices(flattened, ax, lower, upper, method)
            self.axis_values_between[(flattened_tuple, ax.name, lower, upper, method)] = values

        if len(values) == 0:
            node.remove_branch()

        # check whether polytope is 1D and that the axis is not a coupled axis
        # read from the datacube which grid axes can be compressed...
        if ax.name not in datacube.compressed_grid_axes:
            ax_in_forbidden_axes = not any(ax.name in sublist for sublist in datacube.coupled_axes)
        else:
            ax_in_forbidden_axes = True

        # TODO: find which axes can be compressed here...

        # if polytope.is_natively_1D and ax_in_forbidden_axes:
        #     # TODO: instead of checking here whether an axis/indices can be compressed and doing a for loop, 
        #     # do this logic of recursively adding children to the tensor index tree, so do this inside of create_child
        #     all_remapped_vals = []
        #     for value in values:
        #         fvalue = ax.to_float(value)
        #         remapped_val = self.remapped_vals.get((value, ax.name), None)
        #         if remapped_val is None:
        #             remapped_val = value
        #             if ax.is_cyclic:
        #                 remapped_val_interm = ax.remap([value, value])[0]
        #                 remapped_val = (remapped_val_interm[0] + remapped_val_interm[1]) / 2
        #                 remapped_val = round(remapped_val, int(-math.log10(ax.tol)))
        #             self.remapped_vals[(value, ax.name)] = remapped_val
        #         all_remapped_vals.append(remapped_val)
        #     # NOTE we remove unnecessary empty branches here too
        #     if len(tuple(all_remapped_vals)) == 0:
        #         node.remove_branch()
        #     else:
        #         child = node.create_child(ax, tuple(all_remapped_vals))
        #         # TODO: here, we will now recursively add values to the tuple inside the created child, and we will only need to assign the unsliced polytopes of the child at the end?
        #         child["unsliced_polytopes"] = copy(node["unsliced_polytopes"])
        #         child["unsliced_polytopes"].remove(polytope)
        #         next_nodes.append(child)
        # else:

        # TODO: here add the children that are required now to the tree
        for value in values:
            pass


        
        if True:
            for value in values:
                # convert to float for slicing
                fvalue = ax.to_float(value)
                new_polytope = self.sliced_polytopes.get((polytope, ax.name, fvalue, slice_axis_idx), False)
                if new_polytope is False:
                    new_polytope = slice(polytope, ax.name, fvalue, slice_axis_idx)
                    self.sliced_polytopes[(polytope, ax.name, fvalue, slice_axis_idx)] = new_polytope

                # store the native type
                remapped_val = self.remapped_vals.get((value, ax.name), None)
                if remapped_val is None:
                    remapped_val = value
                    if ax.is_cyclic:
                        remapped_val_interm = ax.remap([value, value])[0]
                        remapped_val = (remapped_val_interm[0] + remapped_val_interm[1]) / 2
                        remapped_val = round(remapped_val, int(-math.log10(ax.tol)))
                    self.remapped_vals[(value, ax.name)] = remapped_val
                # NOTE we remove unnecessary empty branches here too
                if len(tuple([remapped_val])) == 0:
                    node.remove_branch()
                else:
                    child = node.create_child(ax, tuple([remapped_val]))
                    child["unsliced_polytopes"] = copy(node["unsliced_polytopes"])
                    child["unsliced_polytopes"].remove(polytope)
                    if new_polytope is not None:
                        child["unsliced_polytopes"].add(new_polytope)
                    next_nodes.append(child)

    def _build_branch(self, ax, node, datacube, next_nodes):
        for polytope in node["unsliced_polytopes"]:
            if ax.name in polytope._axes:
                lower, upper, slice_axis_idx = polytope.extents(ax.name)
                # here, first check if the axis is an unsliceable axis and directly build node if it is

                # NOTE: we should have already created the ax_is_unsliceable cache before

                if self.ax_is_unsliceable[ax.name]:
                    self._build_unsliceable_child(polytope, ax, node, datacube, lower, next_nodes, slice_axis_idx)
                else:
                    self._build_sliceable_child(polytope, ax, node, datacube, lower, upper, next_nodes, slice_axis_idx)
        del node["unsliced_polytopes"]

    def extract(self, datacube: Datacube, polytopes: List[ConvexPolytope]):
        # Convert the polytope points to float type to support triangulation and interpolation
        for p in polytopes:
            self._unique_continuous_points(p, datacube)

        groups, input_axes = group(polytopes)
        datacube.validate(input_axes)
        request = TensorIndexTree()
        combinations = tensor_product(groups)

        # NOTE: could optimise here if we know combinations will always be for one request.
        # Then we do not need to create a new index tree and merge it to request, but can just
        # directly work on request and return it...

        for c in combinations:
            r = TensorIndexTree()
            r["unsliced_polytopes"] = set(c)
            current_nodes = [r]
            for ax in datacube.axes.values():
                next_nodes = []
                for node in current_nodes:
<<<<<<< HEAD
                    self._build_branch(ax, node, datacube, next_nodes)
                current_nodes = next_nodes

=======
                    # detect if node is for number == 1
                    # store a reference to that node
                    # skip processing the other 49 numbers
                    # at the end, copy that initial reference 49 times and add to request with correct number

                    stored_val = None
                    if node.axis.name == datacube.axis_with_identical_structure_after:
                        stored_val = node.value
                        cached_node = node
                    elif node.axis.name == datacube.axis_with_identical_structure_after and node.value != stored_val:
                        repeated_sub_nodes.append(node)
                        del node["unsliced_polytopes"]
                        continue

                    self._build_branch(ax, node, datacube, next_nodes)
                current_nodes = next_nodes

            for n in repeated_sub_nodes:
                n.copy_children_from_other(cached_node)

>>>>>>> c3f51b3e
            request.merge(r)
        return request


def _find_intersects(polytope, slice_axis_idx, value):
    intersects = []
    # Find all points above and below slice axis
    above_slice = [p for p in polytope.points if p[slice_axis_idx] >= value]
    below_slice = [p for p in polytope.points if p[slice_axis_idx] <= value]

    # Get the intersection of every pair above and below, this will create excess interior points
    for a in above_slice:
        for b in below_slice:
            # edge is incident with slice plane, don't need these points
            if a[slice_axis_idx] == b[slice_axis_idx]:
                intersects.append(b)
                continue

            # Linearly interpolate all coordinates of two points (a,b) of the polytope
            interp_coeff = (value - b[slice_axis_idx]) / (a[slice_axis_idx] - b[slice_axis_idx])
            intersect = lerp(a, b, interp_coeff)
            intersects.append(intersect)
    return intersects


def _reduce_dimension(intersects, slice_axis_idx):
    temp_intersects = []
    for point in intersects:
        point = [p for i, p in enumerate(point) if i != slice_axis_idx]
        temp_intersects.append(point)
    return temp_intersects


def slice(polytope: ConvexPolytope, axis, value, slice_axis_idx):
    if polytope.is_flat:
        if value in chain(*polytope.points):
            intersects = [[value]]
        else:
            return None
    else:
        intersects = _find_intersects(polytope, slice_axis_idx, value)

    if len(intersects) == 0:
        return None

    # Reduce dimension of intersection points, removing slice axis
    intersects = _reduce_dimension(intersects, slice_axis_idx)

    axes = copy(polytope._axes)
    axes.remove(axis)

    if len(intersects) < len(intersects[0]) + 1:
        return ConvexPolytope(axes, intersects)
    # Compute convex hull (removing interior points)
    if len(intersects[0]) == 0:
        return None
    elif len(intersects[0]) == 1:  # qhull doesn't like 1D, do it ourselves
        amin = argmin(intersects)
        amax = argmax(intersects)
        vertices = [amin, amax]
    else:
        try:
            hull = scipy.spatial.ConvexHull(intersects)
            vertices = hull.vertices

        except scipy.spatial.qhull.QhullError as e:
            if "less than" or "flat" in str(e):
                return ConvexPolytope(axes, intersects)
    # Sliced result is simply the convex hull
    return ConvexPolytope(axes, [intersects[i] for i in vertices])<|MERGE_RESOLUTION|>--- conflicted
+++ resolved
@@ -54,7 +54,7 @@
         datacube_has_index = self.axis_values_between[(flattened_tuple, ax.name, lower)]
 
         if datacube_has_index:
-            child = node.create_child(ax, tuple([lower]))
+            child = node.create_child(ax, lower, datacube.compressed_grid_axes)
             child["unsliced_polytopes"] = copy(node["unsliced_polytopes"])
             child["unsliced_polytopes"].remove(polytope)
             next_nodes.append(child)
@@ -105,6 +105,9 @@
             ax_in_forbidden_axes = True
 
         # TODO: find which axes can be compressed here...
+        compressed_axes = datacube.compressed_grid_axes
+        if polytope.is_natively_1D:
+            compressed_axes.extend(polytope.axes())
 
         # if polytope.is_natively_1D and ax_in_forbidden_axes:
         #     # TODO: instead of checking here whether an axis/indices can be compressed and doing a for loop, 
@@ -134,6 +137,8 @@
 
         # TODO: here add the children that are required now to the tree
         for value in values:
+            # fvalue = ax.to_float(value)
+            # new_polytope = self
             pass
 
 
@@ -160,7 +165,7 @@
                 if len(tuple([remapped_val])) == 0:
                     node.remove_branch()
                 else:
-                    child = node.create_child(ax, tuple([remapped_val]))
+                    child = node.create_child(ax, remapped_val, compressed_axes)
                     child["unsliced_polytopes"] = copy(node["unsliced_polytopes"])
                     child["unsliced_polytopes"].remove(polytope)
                     if new_polytope is not None:
@@ -168,6 +173,11 @@
                     next_nodes.append(child)
 
     def _build_branch(self, ax, node, datacube, next_nodes):
+        print("HERE IN BUILD BRANCH")
+        print(node.axis.name)
+        print(node.values)
+        print("now")
+        node.pprint()
         for polytope in node["unsliced_polytopes"]:
             if ax.name in polytope._axes:
                 lower, upper, slice_axis_idx = polytope.extents(ax.name)
@@ -202,32 +212,9 @@
             for ax in datacube.axes.values():
                 next_nodes = []
                 for node in current_nodes:
-<<<<<<< HEAD
                     self._build_branch(ax, node, datacube, next_nodes)
                 current_nodes = next_nodes
 
-=======
-                    # detect if node is for number == 1
-                    # store a reference to that node
-                    # skip processing the other 49 numbers
-                    # at the end, copy that initial reference 49 times and add to request with correct number
-
-                    stored_val = None
-                    if node.axis.name == datacube.axis_with_identical_structure_after:
-                        stored_val = node.value
-                        cached_node = node
-                    elif node.axis.name == datacube.axis_with_identical_structure_after and node.value != stored_val:
-                        repeated_sub_nodes.append(node)
-                        del node["unsliced_polytopes"]
-                        continue
-
-                    self._build_branch(ax, node, datacube, next_nodes)
-                current_nodes = next_nodes
-
-            for n in repeated_sub_nodes:
-                n.copy_children_from_other(cached_node)
-
->>>>>>> c3f51b3e
             request.merge(r)
         return request
 
