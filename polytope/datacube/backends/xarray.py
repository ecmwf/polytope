--- conflicted
+++ resolved
@@ -17,11 +17,8 @@
         self.complete_axes = []
         self.blocked_axes = []
         self.fake_axes = []
-<<<<<<< HEAD
+        self.nearest_search = None
         self.has_point_cloud = point_cloud_options
-=======
-        self.nearest_search = None
->>>>>>> b95c500d
 
         for name, values in dataarray.coords.variables.items():
             if name in dataarray.dims:
@@ -62,7 +59,6 @@
                 for key in path_copy:
                     axis = self._axes[key]
                     (path, unmapped_path) = axis.unmap_to_datacube(path, unmapped_path)
-                # TODO: here do nearest point search
                 path = self.fit_path(path)
                 subxarray = self.dataarray.sel(path, method="nearest")
                 subxarray = subxarray.sel(unmapped_path)
