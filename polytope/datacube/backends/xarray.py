from copy import deepcopy

import numpy as np
import xarray as xr

from .datacube import Datacube, IndexTree


class XArrayDatacube(Datacube):
    """Xarray arrays are labelled, axes can be defined as strings or integers (e.g. "time" or 0)."""

    def __init__(self, dataarray: xr.DataArray, axis_options=None, datacube_options=None):
        super().__init__(axis_options, datacube_options)
        self.dataarray = dataarray
<<<<<<< HEAD
=======
        treated_axes = []
        self.complete_axes = []
        self.blocked_axes = []
        self.fake_axes = []
        self.nearest_search = None
        self.coupled_axes = []
        self.axis_with_identical_structure_after = datacube_options.get("identical structure after")
        self.transformed_axes = []
>>>>>>> e7fb3b21

        for name, values in dataarray.coords.variables.items():
            if name in dataarray.dims:
                options = self.axis_options.get(name, None)
                self._check_and_add_axes(options, name, values)
                self.treated_axes.append(name)
                self.complete_axes.append(name)
            else:
                if self.dataarray[name].dims == ():
                    options = self.axis_options.get(name, None)
                    self._check_and_add_axes(options, name, values)
                    self.treated_axes.append(name)
        for name in dataarray.dims:
            if name not in self.treated_axes:
                options = self.axis_options.get(name, None)
                val = dataarray[name].values[0]
                self._check_and_add_axes(options, name, val)
                self.treated_axes.append(name)
        # add other options to axis which were just created above like "lat" for the mapper transformations for eg
        for name in self._axes:
            if name not in self.treated_axes:
                options = self.axis_options.get(name, None)
                val = self._axes[name].type
                self._check_and_add_axes(options, name, val)

    def get(self, requests: IndexTree):
        for r in requests.leaves:
            path = r.flatten()
            if len(path.items()) == self.axis_counter:
                # first, find the grid mapper transform
                unmapped_path = {}
                path_copy = deepcopy(path)
                for key in path_copy:
                    axis = self._axes[key]
                    key_value_path = {key: path_copy[key]}
                    # (path, unmapped_path) = axis.unmap_to_datacube(path, unmapped_path)
                    (key_value_path, path, unmapped_path) = axis.unmap_path_key(key_value_path, path, unmapped_path)
                path.update(key_value_path)
                path.update(unmapped_path)

                unmapped_path = {}
                for key in path.keys():
                    if key not in self.dataarray.dims:
                        path.pop(key)
                    if key not in self.dataarray.coords.dtypes:
                        unmapped_path.update({key: path[key]})
                        path.pop(key)
                    for key in self.dataarray.coords.dtypes:
                        key_dtype = self.dataarray.coords.dtypes[key]
                        if key_dtype.type is np.str_ and key in path.keys():
                            unmapped_path.update({key: path[key]})
                            path.pop(key)

                subxarray = self.dataarray.sel(path, method="nearest")
                subxarray = subxarray.sel(unmapped_path)
                value = subxarray.item()
                key = subxarray.name
                r.result = (key, value)
            else:
                r.remove_branch()

    def datacube_natural_indexes(self, axis, subarray):
        if axis.name in self.complete_axes:
            indexes = next(iter(subarray.xindexes.values())).to_pandas_index()
        else:
            if subarray[axis.name].values.ndim == 0:
                indexes = [subarray[axis.name].values]
            else:
                indexes = subarray[axis.name].values
        return indexes

    def select(self, path, unmapped_path):
        subarray = self.dataarray.sel(path, method="nearest")
        subarray = subarray.sel(unmapped_path)
        return subarray

    def ax_vals(self, name):
        treated_axes = []
        for _name, values in self.dataarray.coords.variables.items():
            treated_axes.append(_name)
            if _name == name:
                return values.values
        for _name in self.dataarray.dims:
            if _name not in treated_axes:
                if _name == name:
                    return self.dataarray[name].values[0]<|MERGE_RESOLUTION|>--- conflicted
+++ resolved
@@ -12,17 +12,6 @@
     def __init__(self, dataarray: xr.DataArray, axis_options=None, datacube_options=None):
         super().__init__(axis_options, datacube_options)
         self.dataarray = dataarray
-<<<<<<< HEAD
-=======
-        treated_axes = []
-        self.complete_axes = []
-        self.blocked_axes = []
-        self.fake_axes = []
-        self.nearest_search = None
-        self.coupled_axes = []
-        self.axis_with_identical_structure_after = datacube_options.get("identical structure after")
-        self.transformed_axes = []
->>>>>>> e7fb3b21
 
         for name, values in dataarray.coords.variables.items():
             if name in dataarray.dims:
