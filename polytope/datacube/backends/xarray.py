from copy import deepcopy

import numpy as np
import xarray as xr

from .datacube import Datacube, IndexTree


class XArrayDatacube(Datacube):
    """Xarray arrays are labelled, axes can be defined as strings or integers (e.g. "time" or 0)."""

    def __init__(self, dataarray: xr.DataArray, axis_options=None, datacube_options=None):
        super().__init__(axis_options, datacube_options)
        self.dataarray = dataarray
<<<<<<< HEAD
        treated_axes = []
        self.complete_axes = []
        self.blocked_axes = []
        self.fake_axes = []
        self.nearest_search = None
        self.coupled_axes = []
        self.axis_with_identical_structure_after = datacube_options.get("identical structure after")
        self.compressed_grid_axes = []
=======
>>>>>>> c3f51b3e

        for name, values in dataarray.coords.variables.items():
            if name in dataarray.dims:
                options = self.axis_options.get(name, None)
                self._check_and_add_axes(options, name, values)
                self.treated_axes.append(name)
                self.complete_axes.append(name)
            else:
                if self.dataarray[name].dims == ():
                    options = self.axis_options.get(name, None)
                    self._check_and_add_axes(options, name, values)
                    self.treated_axes.append(name)
        for name in dataarray.dims:
            if name not in self.treated_axes:
                options = self.axis_options.get(name, None)
                val = dataarray[name].values[0]
                self._check_and_add_axes(options, name, val)
                self.treated_axes.append(name)
        # add other options to axis which were just created above like "lat" for the mapper transformations for eg
        for name in self._axes:
            if name not in self.treated_axes:
                options = self.axis_options.get(name, None)
                val = self._axes[name].type
                self._check_and_add_axes(options, name, val)

    def get(self, requests: IndexTree):
        for r in requests.leaves:
            path = r.flatten()
            if len(path.items()) == self.axis_counter:
                # TODO: need to undo the tuples in the path into actual paths with a single value that xarray can read
                unmapped_path = {}
                path_copy = deepcopy(path)
                for key in path_copy:
                    axis = self._axes[key]
<<<<<<< HEAD
                    (path, unmapped_path) = axis.unmap_to_datacube(path, unmapped_path)
                # TODO: here do nearest point search
                path = self.fit_path(path)
                for key in path:
                    path[key] = list(path[key])
                for key in unmapped_path:
                    unmapped_path[key] = list(unmapped_path[key])
=======
                    key_value_path = {key: path_copy[key]}
                    # (path, unmapped_path) = axis.unmap_to_datacube(path, unmapped_path)
                    (key_value_path, path, unmapped_path) = axis.unmap_path_key(key_value_path, path, unmapped_path)
                path.update(key_value_path)
                path.update(unmapped_path)

                unmapped_path = {}
                self.refit_path(path, unmapped_path, path)

>>>>>>> c3f51b3e
                subxarray = self.dataarray.sel(path, method="nearest")
                subxarray = subxarray.sel(unmapped_path)
                value = subxarray.values
                key = subxarray.name
                r.result = (key, value)
            else:
                r.remove_branch()

    def datacube_natural_indexes(self, axis, subarray):
        if axis.name in self.complete_axes:
            indexes = next(iter(subarray.xindexes.values())).to_pandas_index()
        else:
            if subarray[axis.name].values.ndim == 0:
                # NOTE how we handle the two special datetime and timedelta cases to conform with numpy arrays
                if np.issubdtype(subarray[axis.name].values.dtype, np.datetime64):
                    indexes = [subarray[axis.name].astype("datetime64[us]").values]
                elif np.issubdtype(subarray[axis.name].values.dtype, np.timedelta64):
                    indexes = [subarray[axis.name].astype("timedelta64[us]").values]
                else:
                    indexes = [subarray[axis.name].values.tolist()]
            else:
                indexes = subarray[axis.name].values
        return indexes

    def refit_path(self, path_copy, unmapped_path, path):
        for key in path.keys():
            if key not in self.dataarray.dims:
                path_copy.pop(key)
            if key not in self.dataarray.coords.dtypes:
                unmapped_path.update({key: path[key]})
                path_copy.pop(key)
            for key in self.dataarray.coords.dtypes:
                key_dtype = self.dataarray.coords.dtypes[key]
                if key_dtype.type is np.str_ and key in path.keys():
                    unmapped_path.update({key: path[key]})
                    path_copy.pop(key, None)

    def select(self, path, unmapped_path):
<<<<<<< HEAD
        for key in path:
            key_value = path[key][0]
            path[key] = key_value
        for key in unmapped_path:
            key_value = unmapped_path[key][0]
            unmapped_path[key] = key_value
        subarray = self.dataarray.sel(path, method="nearest")
=======
        path_copy = deepcopy(path)
        self.refit_path(path_copy, unmapped_path, path)
        subarray = self.dataarray.sel(path_copy, method="nearest")
>>>>>>> c3f51b3e
        subarray = subarray.sel(unmapped_path)
        return subarray

    def ax_vals(self, name):
        treated_axes = []
        for _name, values in self.dataarray.coords.variables.items():
            treated_axes.append(_name)
            if _name == name:
                return values.values
        for _name in self.dataarray.dims:
            if _name not in treated_axes:
                if _name == name:
                    return self.dataarray[name].values[0]<|MERGE_RESOLUTION|>--- conflicted
+++ resolved
@@ -12,17 +12,6 @@
     def __init__(self, dataarray: xr.DataArray, axis_options=None, datacube_options=None):
         super().__init__(axis_options, datacube_options)
         self.dataarray = dataarray
-<<<<<<< HEAD
-        treated_axes = []
-        self.complete_axes = []
-        self.blocked_axes = []
-        self.fake_axes = []
-        self.nearest_search = None
-        self.coupled_axes = []
-        self.axis_with_identical_structure_after = datacube_options.get("identical structure after")
-        self.compressed_grid_axes = []
-=======
->>>>>>> c3f51b3e
 
         for name, values in dataarray.coords.variables.items():
             if name in dataarray.dims:
@@ -57,7 +46,6 @@
                 path_copy = deepcopy(path)
                 for key in path_copy:
                     axis = self._axes[key]
-<<<<<<< HEAD
                     (path, unmapped_path) = axis.unmap_to_datacube(path, unmapped_path)
                 # TODO: here do nearest point search
                 path = self.fit_path(path)
@@ -65,17 +53,6 @@
                     path[key] = list(path[key])
                 for key in unmapped_path:
                     unmapped_path[key] = list(unmapped_path[key])
-=======
-                    key_value_path = {key: path_copy[key]}
-                    # (path, unmapped_path) = axis.unmap_to_datacube(path, unmapped_path)
-                    (key_value_path, path, unmapped_path) = axis.unmap_path_key(key_value_path, path, unmapped_path)
-                path.update(key_value_path)
-                path.update(unmapped_path)
-
-                unmapped_path = {}
-                self.refit_path(path, unmapped_path, path)
-
->>>>>>> c3f51b3e
                 subxarray = self.dataarray.sel(path, method="nearest")
                 subxarray = subxarray.sel(unmapped_path)
                 value = subxarray.values
@@ -114,7 +91,6 @@
                     path_copy.pop(key, None)
 
     def select(self, path, unmapped_path):
-<<<<<<< HEAD
         for key in path:
             key_value = path[key][0]
             path[key] = key_value
@@ -122,11 +98,6 @@
             key_value = unmapped_path[key][0]
             unmapped_path[key] = key_value
         subarray = self.dataarray.sel(path, method="nearest")
-=======
-        path_copy = deepcopy(path)
-        self.refit_path(path_copy, unmapped_path, path)
-        subarray = self.dataarray.sel(path_copy, method="nearest")
->>>>>>> c3f51b3e
         subarray = subarray.sel(unmapped_path)
         return subarray
 
