--- conflicted
+++ resolved
@@ -8,15 +8,11 @@
 class XArrayDatacube(Datacube):
     """Xarray arrays are labelled, axes can be defined as strings or integers (e.g. "time" or 0)."""
 
-<<<<<<< HEAD
-    def __init__(self, dataarray: xr.DataArray, axis_options={}, point_cloud_options=None):
-=======
-    def __init__(self, dataarray: xr.DataArray, axis_options=None, datacube_options=None):
+    def __init__(self, dataarray: xr.DataArray, axis_options=None, datacube_options=None, point_cloud_options=None):
         if axis_options is None:
             axis_options = {}
         if datacube_options is None:
             datacube_options = {}
->>>>>>> 2c8787d6
         self.axis_options = axis_options
         self.axis_counter = 0
         self._axes = None
@@ -26,12 +22,9 @@
         self.blocked_axes = []
         self.fake_axes = []
         self.nearest_search = None
-<<<<<<< HEAD
-        self.has_point_cloud = point_cloud_options
-=======
         self.coupled_axes = []
         self.axis_with_identical_structure_after = datacube_options.get("identical structure after")
->>>>>>> 2c8787d6
+        self.has_point_cloud = point_cloud_options
 
         for name, values in dataarray.coords.variables.items():
             if name in dataarray.dims:
@@ -96,12 +89,17 @@
                 # first, find the grid mapper transform
                 unmapped_path = {}
                 path_copy = deepcopy(path)
+                print("LOOK AT PATH COPY NOW")
+                print(path_copy)
                 for key in path_copy:
                     if key != "result":
                         axis = self._axes[key]
                         (path, unmapped_path) = axis.unmap_to_datacube(path, unmapped_path)
                 path = self.fit_path(path)
                 subxarray = self.dataarray.sel(path, method="nearest")
+                print("INSIDE OF GET")
+                print(unmapped_path)
+                print(path)
                 subxarray = subxarray.sel(unmapped_path)
                 value = subxarray.item()
                 key = subxarray.name
