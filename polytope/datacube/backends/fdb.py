import logging
from copy import deepcopy

import pygribjump as pygj

from ...utility.geometry import nearest_pt
from .datacube import Datacube, IndexTree


class FDBDatacube(Datacube):
    def __init__(self, config=None, axis_options=None):
        if config is None:
            config = {}
        if axis_options is None:
            axis_options = {}

        logging.info("Created an FDB datacube with options: " + str(axis_options))

        self.axis_options = axis_options
        self.axis_counter = 0
        self._axes = None
        treated_axes = []
        self.complete_axes = []
        self.blocked_axes = []
        self.fake_axes = []
        self.unwanted_path = {}
        self.nearest_search = {}
        self.nearest_search = {}

        partial_request = config
        # Find values in the level 3 FDB datacube

        self.fdb = pygj.GribJump()
        self.fdb_coordinates = self.fdb.axes(partial_request)

        logging.info("Axes returned from GribJump are: " + str(self.fdb_coordinates))

        self.fdb_coordinates["values"] = []
        for name, values in self.fdb_coordinates.items():
            values.sort()
            options = axis_options.get(name, None)
            self._check_and_add_axes(options, name, values)
            treated_axes.append(name)
            self.complete_axes.append(name)

        # add other options to axis which were just created above like "lat" for the mapper transformations for eg
        for name in self._axes:
            if name not in treated_axes:
                options = axis_options.get(name, None)
                val = self._axes[name].type
                self._check_and_add_axes(options, name, val)

<<<<<<< HEAD
        logging.info("Polytope created axes for: " + str(self._axes.keys()))

    def get(self, requests: IndexTree, leaf_path=None):
        if leaf_path is None:
            leaf_path = {}

=======
    def get(self, requests: IndexTree):
        fdb_requests = []
        fdb_requests_decoding_info = []
        self.get_fdb_requests(requests, fdb_requests, fdb_requests_decoding_info)
        output_values = self.fdb.extract(fdb_requests)
        self.assign_fdb_output_to_nodes(output_values, fdb_requests_decoding_info)

    def get_fdb_requests(self, requests: IndexTree, fdb_requests=[], fdb_requests_decoding_info=[], leaf_path={}):
>>>>>>> b95c500d
        # First when request node is root, go to its children
        if requests.axis.name == "root":
            logging.info("Looking for data for the tree: " + str([leaf.flatten() for leaf in requests.leaves]))

            for c in requests.children:
                self.get_fdb_requests(c, fdb_requests, fdb_requests_decoding_info)
        # If request node has no children, we have a leaf so need to assign fdb values to it
        else:
            key_value_path = {requests.axis.name: requests.value}
            ax = requests.axis
            (key_value_path, leaf_path, self.unwanted_path) = ax.unmap_path_key(
                key_value_path, leaf_path, self.unwanted_path
            )
            leaf_path.update(key_value_path)
            if len(requests.children[0].children[0].children) == 0:
                # remap this last key
                # TODO: here, find the fdb_requests and associated nodes to which to add results

                (path, range_lengths, current_start_idxs, fdb_node_ranges, lat_length) = self.get_2nd_last_values(
                    requests, leaf_path
                )
                (original_indices, sorted_request_ranges) = self.sort_fdb_request_ranges(
                    range_lengths, current_start_idxs, lat_length
                )
                fdb_requests.append(tuple((path, sorted_request_ranges)))
                fdb_requests_decoding_info.append(
                    tuple((original_indices, fdb_node_ranges, lat_length, range_lengths, current_start_idxs))
                )

            # Otherwise remap the path for this key and iterate again over children
            else:
                for c in requests.children:
                    self.get_fdb_requests(c, fdb_requests, fdb_requests_decoding_info, leaf_path)

    def get_2nd_last_values(self, requests, leaf_path=None):
        if leaf_path is None:
            leaf_path = {}
        # In this function, we recursively loop over the last two layers of the tree and store the indices of the
        # request ranges in those layers
        # TODO: here find nearest point first before retrieving etc
        if len(self.nearest_search) != 0:
            first_ax_name = requests.children[0].axis.name
            second_ax_name = requests.children[0].children[0].axis.name
            # TODO: throw error if first_ax_name or second_ax_name not in self.nearest_search.keys()
            nearest_pts = [
                [lat_val, lon_val]
                for (lat_val, lon_val) in zip(
                    self.nearest_search[first_ax_name][0], self.nearest_search[second_ax_name][0]
                )
            ]
            # first collect the lat lon points found
            found_latlon_pts = []
            for lat_child in requests.children:
                for lon_child in lat_child.children:
                    found_latlon_pts.append([lat_child.value, lon_child.value])
            # now find the nearest lat lon to the points requested
            nearest_latlons = []
            for pt in nearest_pts:
                nearest_latlon = nearest_pt(found_latlon_pts, pt)
                nearest_latlons.append(nearest_latlon)
            # TODO: now combine with the rest of the function....
            # TODO: need to remove the branches that do not fit
            lat_children_values = [child.value for child in requests.children]
            for i in range(len(lat_children_values)):
                lat_child_val = lat_children_values[i]
                lat_child = [child for child in requests.children if child.value == lat_child_val][0]
                if lat_child.value not in [latlon[0] for latlon in nearest_latlons]:
                    lat_child.remove_branch()
                else:
                    possible_lons = [latlon[1] for latlon in nearest_latlons if latlon[0] == lat_child.value]
                    lon_children_values = [child.value for child in lat_child.children]
                    for j in range(len(lon_children_values)):
                        lon_child_val = lon_children_values[j]
                        lon_child = [child for child in lat_child.children if child.value == lon_child_val][0]
                        if lon_child.value not in possible_lons:
                            lon_child.remove_branch()

        lat_length = len(requests.children)
        range_lengths = [False] * lat_length
        current_start_idxs = [False] * lat_length
        fdb_node_ranges = [False] * lat_length
        for i in range(len(requests.children)):
            lat_child = requests.children[i]
            lon_length = len(lat_child.children)
            range_lengths[i] = [1] * lon_length
            current_start_idxs[i] = [None] * lon_length
            fdb_node_ranges[i] = [[IndexTree.root] * lon_length] * lon_length
            range_length = deepcopy(range_lengths[i])
            current_start_idx = deepcopy(current_start_idxs[i])
            fdb_range_nodes = deepcopy(fdb_node_ranges[i])
            key_value_path = {lat_child.axis.name: lat_child.value}
            ax = lat_child.axis
            (key_value_path, leaf_path, self.unwanted_path) = ax.unmap_path_key(
                key_value_path, leaf_path, self.unwanted_path
            )
            leaf_path.update(key_value_path)
            (range_lengths[i], current_start_idxs[i], fdb_node_ranges[i]) = self.get_last_layer_before_leaf(
                lat_child, leaf_path, range_length, current_start_idx, fdb_range_nodes
            )
        # TODO: do we need to return all of this?
        leaf_path_copy = deepcopy(leaf_path)
        leaf_path_copy.pop("values")
        return (leaf_path_copy, range_lengths, current_start_idxs, fdb_node_ranges, lat_length)

    def get_last_layer_before_leaf(self, requests, leaf_path, range_l, current_idx, fdb_range_n):
        i = 0
        for c in requests.children:
            # now c are the leaves of the initial tree
            key_value_path = {c.axis.name: c.value}
            ax = c.axis
            (key_value_path, leaf_path, self.unwanted_path) = ax.unmap_path_key(
                key_value_path, leaf_path, self.unwanted_path
            )
            leaf_path.update(key_value_path)
            last_idx = key_value_path["values"]
            if current_idx[i] is None:
                current_idx[i] = last_idx
                fdb_range_n[i][range_l[i] - 1] = c
            else:
                if last_idx == current_idx[i] + range_l[i]:
                    range_l[i] += 1
                    fdb_range_n[i][range_l[i] - 1] = c
                else:
                    key_value_path = {c.axis.name: c.value}
                    ax = c.axis
                    (key_value_path, leaf_path, self.unwanted_path) = ax.unmap_path_key(
                        key_value_path, leaf_path, self.unwanted_path
                    )
                    leaf_path.update(key_value_path)
                    i += 1
                    current_start_idx = key_value_path["values"]
                    current_idx[i] = current_start_idx
        return (range_l, current_idx, fdb_range_n)

    def assign_fdb_output_to_nodes(self, output_values, fdb_requests_decoding_info):
        for k in range(len(output_values)):
            request_output_values = output_values[k]
            (
                original_indices,
                fdb_node_ranges,
                lat_length,
                range_lengths,
                current_start_idxs,
            ) = fdb_requests_decoding_info[k]
            new_fdb_range_nodes = []
            new_range_lengths = []
            for j in range(lat_length):
                for i in range(len(range_lengths[j])):
                    if current_start_idxs[j][i] is not None:
                        new_fdb_range_nodes.append(fdb_node_ranges[j][i])
                        new_range_lengths.append(range_lengths[j][i])
            sorted_fdb_range_nodes = [new_fdb_range_nodes[i] for i in original_indices]
            sorted_range_lengths = [new_range_lengths[i] for i in original_indices]
            for i in range(len(sorted_fdb_range_nodes)):
                for j in range(sorted_range_lengths[i]):
                    n = sorted_fdb_range_nodes[i][j]
                    n.result = request_output_values[0][i][0][j]

    def sort_fdb_request_ranges(self, range_lengths, current_start_idx, lat_length):
        interm_request_ranges = []
        for i in range(lat_length):
            for j in range(len(range_lengths[i])):
                if current_start_idx[i][j] is not None:
                    current_request_ranges = (current_start_idx[i][j], current_start_idx[i][j] + range_lengths[i][j])
                    interm_request_ranges.append(current_request_ranges)
        request_ranges_with_idx = list(enumerate(interm_request_ranges))
        sorted_list = sorted(request_ranges_with_idx, key=lambda x: x[1][0])
        original_indices, sorted_request_ranges = zip(*sorted_list)
        return (original_indices, sorted_request_ranges)

    def datacube_natural_indexes(self, axis, subarray):
        indexes = subarray[axis.name]
        return indexes

    def select(self, path, unmapped_path):
        return self.fdb_coordinates

    def ax_vals(self, name):
        return self.fdb_coordinates.get(name, None)<|MERGE_RESOLUTION|>--- conflicted
+++ resolved
@@ -50,14 +50,8 @@
                 val = self._axes[name].type
                 self._check_and_add_axes(options, name, val)
 
-<<<<<<< HEAD
         logging.info("Polytope created axes for: " + str(self._axes.keys()))
 
-    def get(self, requests: IndexTree, leaf_path=None):
-        if leaf_path is None:
-            leaf_path = {}
-
-=======
     def get(self, requests: IndexTree):
         fdb_requests = []
         fdb_requests_decoding_info = []
@@ -65,8 +59,10 @@
         output_values = self.fdb.extract(fdb_requests)
         self.assign_fdb_output_to_nodes(output_values, fdb_requests_decoding_info)
 
-    def get_fdb_requests(self, requests: IndexTree, fdb_requests=[], fdb_requests_decoding_info=[], leaf_path={}):
->>>>>>> b95c500d
+    def get_fdb_requests(self, requests: IndexTree, fdb_requests=[], fdb_requests_decoding_info=[], leaf_path=None):
+        if leaf_path is None:
+            leaf_path = {}
+
         # First when request node is root, go to its children
         if requests.axis.name == "root":
             logging.info("Looking for data for the tree: " + str([leaf.flatten() for leaf in requests.leaves]))
