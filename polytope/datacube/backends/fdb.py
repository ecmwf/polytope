--- conflicted
+++ resolved
@@ -73,10 +73,6 @@
             interm_branch_tuple_values = []
             for key in compressed_request[0].keys():
                 # remove the tuple of the request when we ask the fdb
-<<<<<<< HEAD
-
-=======
->>>>>>> ace39758
                 interm_branch_tuple_values.append(compressed_request[0][key])
             request_combis = product(*interm_branch_tuple_values)
 
@@ -89,54 +85,9 @@
                 output_values = self.gj.extract([complete_uncompressed_request])
                 self.assign_fdb_output_to_nodes(output_values, [fdb_requests_decoding_info[j]])
 
-<<<<<<< HEAD
     def get_fdb_requests(
         self, requests: TensorIndexTree, fdb_requests=[], fdb_requests_decoding_info=[], leaf_path=None
     ):
-=======
-        # output_values = self.gj.extract(fdb_requests)
-        # self.assign_fdb_output_to_nodes(output_values, fdb_requests_decoding_info)
-
-        # complete_branch_combi_sizes = []
-        # output_values = []
-        # for request in fdb_requests:
-        #     interm_branch_tuple_values = []
-        #     for key in request[0].keys():
-        #         # remove the tuple of the request when we ask the fdb
-        #         interm_branch_tuple_values.append(request[0][key])
-        #         request[0][key] = request[0][key][0]
-        #     branch_tuple_combi = product(*interm_branch_tuple_values)
-        #     # TODO: now build the relevant requests from this and ask gj for them
-        #     # TODO: then group the output values together to fit back with the original compressed request
-        #     # and continue
-        #     new_requests = []
-        #     for combi in branch_tuple_combi:
-        #         new_request = {}
-        #         for i, key in enumerate(request[0].keys()):
-        #             new_request[key] = combi[i]
-        #         new_requests.append((new_request, request[1]))
-        #     branch_output_values = self.gj.extract(new_requests)
-        #     branch_combi_sizes = [len(t) for t in interm_branch_tuple_values]
-
-        #     all_remapped_output_values = []
-        #     for k, req in enumerate(new_requests):
-        #         output = branch_output_values[k][0]
-        #         output_dict = {}
-        #         for i, o in enumerate(output):
-        #             output_dict[i] = o[0]
-
-        #         all_remapped_output_values.append(output_dict)
-
-        #     output_data_branch = []
-        #     output_data_branch = np.array(all_remapped_output_values)
-        #     output_data_branch = np.reshape(output_data_branch, tuple(branch_combi_sizes))
-        #     output_values.append([output_data_branch])
-        #     complete_branch_combi_sizes.append([list(range(b)) for b in branch_combi_sizes])
-
-        # self.assign_fdb_output_to_nodes(output_values, fdb_requests_decoding_info)
-
-    def get_fdb_requests(self, requests: IndexTree, fdb_requests=[], fdb_requests_decoding_info=[], leaf_path=None):
->>>>>>> ace39758
         if leaf_path is None:
             leaf_path = {}
 
