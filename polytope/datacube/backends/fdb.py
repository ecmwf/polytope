import logging
from copy import deepcopy

import pygribjump as pygj

from ...utility.geometry import nearest_pt
from .datacube import Datacube, IndexTree


class FDBDatacube(Datacube):
    def __init__(self, config=None, axis_options=None, datacube_options=None):
        if config is None:
            config = {}
        if axis_options is None:
            axis_options = {}
        if datacube_options is None:
            datacube_options = {}

        logging.info("Created an FDB datacube with options: " + str(axis_options))

        self.axis_options = axis_options
        self.axis_counter = 0
        self._axes = None
        treated_axes = []
        self.complete_axes = []
        self.blocked_axes = []
        self.fake_axes = []
        self.unwanted_path = {}
        self.nearest_search = {}
<<<<<<< HEAD
        self.nearest_search = {}
=======
        self.coupled_axes = []
        self.axis_with_identical_structure_after = datacube_options.get("identical structure after")
>>>>>>> d4c9b13c

        partial_request = config
        # Find values in the level 3 FDB datacube

        self.gj = pygj.GribJump()
        self.fdb_coordinates = self.gj.axes(partial_request)

        logging.info("Axes returned from GribJump are: " + str(self.fdb_coordinates))

        self.fdb_coordinates["values"] = []
        for name, values in self.fdb_coordinates.items():
            values.sort()
            options = axis_options.get(name, None)
            self._check_and_add_axes(options, name, values)
            treated_axes.append(name)
            self.complete_axes.append(name)

        # add other options to axis which were just created above like "lat" for the mapper transformations for eg
        for name in self._axes:
            if name not in treated_axes:
                options = axis_options.get(name, None)
                val = self._axes[name].type
                self._check_and_add_axes(options, name, val)

<<<<<<< HEAD
=======
        logging.info("Polytope created axes for: " + str(self._axes.keys()))

>>>>>>> d4c9b13c
    def get(self, requests: IndexTree):
        fdb_requests = []
        fdb_requests_decoding_info = []
        self.get_fdb_requests(requests, fdb_requests, fdb_requests_decoding_info)
<<<<<<< HEAD
        output_values = self.fdb.extract(fdb_requests)
        self.assign_fdb_output_to_nodes(output_values, fdb_requests_decoding_info)

    def get_fdb_requests(self, requests: IndexTree, fdb_requests=[], fdb_requests_decoding_info=[], leaf_path={}):
=======
        output_values = self.gj.extract(fdb_requests)
        self.assign_fdb_output_to_nodes(output_values, fdb_requests_decoding_info)

    def get_fdb_requests(self, requests: IndexTree, fdb_requests=[], fdb_requests_decoding_info=[], leaf_path=None):
        if leaf_path is None:
            leaf_path = {}

>>>>>>> d4c9b13c
        # First when request node is root, go to its children
        if requests.axis.name == "root":
            logging.info("Looking for data for the tree: " + str([leaf.flatten() for leaf in requests.leaves]))

            for c in requests.children:
                self.get_fdb_requests(c, fdb_requests, fdb_requests_decoding_info)
        # If request node has no children, we have a leaf so need to assign fdb values to it
        else:
            key_value_path = {requests.axis.name: requests.value}
            ax = requests.axis
            (key_value_path, leaf_path, self.unwanted_path) = ax.unmap_path_key(
                key_value_path, leaf_path, self.unwanted_path
            )
            leaf_path.update(key_value_path)
            if len(requests.children[0].children[0].children) == 0:
<<<<<<< HEAD
                # remap this last key
                # TODO: here, find the fdb_requests and associated nodes to which to add results
=======
                # find the fdb_requests and associated nodes to which to add results
>>>>>>> d4c9b13c

                (path, range_lengths, current_start_idxs, fdb_node_ranges, lat_length) = self.get_2nd_last_values(
                    requests, leaf_path
                )
                (original_indices, sorted_request_ranges) = self.sort_fdb_request_ranges(
                    range_lengths, current_start_idxs, lat_length
                )
                fdb_requests.append(tuple((path, sorted_request_ranges)))
                fdb_requests_decoding_info.append(
                    tuple((original_indices, fdb_node_ranges, lat_length, range_lengths, current_start_idxs))
                )

            # Otherwise remap the path for this key and iterate again over children
            else:
                for c in requests.children:
                    self.get_fdb_requests(c, fdb_requests, fdb_requests_decoding_info, leaf_path)

    def get_2nd_last_values(self, requests, leaf_path=None):
        if leaf_path is None:
            leaf_path = {}
        # In this function, we recursively loop over the last two layers of the tree and store the indices of the
        # request ranges in those layers

<<<<<<< HEAD
        # TODO: here find nearest point first before retrieving etc
=======
        # Find nearest point first before retrieving
>>>>>>> d4c9b13c
        if len(self.nearest_search) != 0:
            first_ax_name = requests.children[0].axis.name
            second_ax_name = requests.children[0].children[0].axis.name
            # TODO: throw error if first_ax_name or second_ax_name not in self.nearest_search.keys()
<<<<<<< HEAD
            nearest_pts = [
                [lat_val, lon_val]
=======
            second_ax = requests.children[0].children[0].axis

            # TODO: actually, here we should not remap the nearest_pts, we should instead unmap the
            # found_latlon_pts and then remap them later once we have compared found_latlon_pts and nearest_pts
            nearest_pts = [
                [lat_val, second_ax._remap_val_to_axis_range(lon_val)]
>>>>>>> d4c9b13c
                for (lat_val, lon_val) in zip(
                    self.nearest_search[first_ax_name][0], self.nearest_search[second_ax_name][0]
                )
            ]
<<<<<<< HEAD
            # first collect the lat lon points found
=======

>>>>>>> d4c9b13c
            found_latlon_pts = []
            for lat_child in requests.children:
                for lon_child in lat_child.children:
                    found_latlon_pts.append([lat_child.value, lon_child.value])
<<<<<<< HEAD
=======

>>>>>>> d4c9b13c
            # now find the nearest lat lon to the points requested
            nearest_latlons = []
            for pt in nearest_pts:
                nearest_latlon = nearest_pt(found_latlon_pts, pt)
                nearest_latlons.append(nearest_latlon)
<<<<<<< HEAD
            # TODO: now combine with the rest of the function....
            # TODO: need to remove the branches that do not fit
=======

            # need to remove the branches that do not fit
>>>>>>> d4c9b13c
            lat_children_values = [child.value for child in requests.children]
            for i in range(len(lat_children_values)):
                lat_child_val = lat_children_values[i]
                lat_child = [child for child in requests.children if child.value == lat_child_val][0]
                if lat_child.value not in [latlon[0] for latlon in nearest_latlons]:
                    lat_child.remove_branch()
                else:
                    possible_lons = [latlon[1] for latlon in nearest_latlons if latlon[0] == lat_child.value]
                    lon_children_values = [child.value for child in lat_child.children]
                    for j in range(len(lon_children_values)):
                        lon_child_val = lon_children_values[j]
                        lon_child = [child for child in lat_child.children if child.value == lon_child_val][0]
                        if lon_child.value not in possible_lons:
                            lon_child.remove_branch()

        lat_length = len(requests.children)
        range_lengths = [False] * lat_length
        current_start_idxs = [False] * lat_length
        fdb_node_ranges = [False] * lat_length
        for i in range(len(requests.children)):
            lat_child = requests.children[i]
            lon_length = len(lat_child.children)
            range_lengths[i] = [1] * lon_length
            current_start_idxs[i] = [None] * lon_length
            fdb_node_ranges[i] = [[IndexTree.root] * lon_length] * lon_length
            range_length = deepcopy(range_lengths[i])
            current_start_idx = deepcopy(current_start_idxs[i])
            fdb_range_nodes = deepcopy(fdb_node_ranges[i])
            key_value_path = {lat_child.axis.name: lat_child.value}
            ax = lat_child.axis
            (key_value_path, leaf_path, self.unwanted_path) = ax.unmap_path_key(
                key_value_path, leaf_path, self.unwanted_path
            )
            leaf_path.update(key_value_path)
            (range_lengths[i], current_start_idxs[i], fdb_node_ranges[i]) = self.get_last_layer_before_leaf(
                lat_child, leaf_path, range_length, current_start_idx, fdb_range_nodes
            )
<<<<<<< HEAD
        # TODO: do we need to return all of this?
=======

>>>>>>> d4c9b13c
        leaf_path_copy = deepcopy(leaf_path)
        leaf_path_copy.pop("values")
        return (leaf_path_copy, range_lengths, current_start_idxs, fdb_node_ranges, lat_length)

    def get_last_layer_before_leaf(self, requests, leaf_path, range_l, current_idx, fdb_range_n):
        i = 0
        for c in requests.children:
            # now c are the leaves of the initial tree
            key_value_path = {c.axis.name: c.value}
            ax = c.axis
            (key_value_path, leaf_path, self.unwanted_path) = ax.unmap_path_key(
                key_value_path, leaf_path, self.unwanted_path
            )
            leaf_path.update(key_value_path)
            last_idx = key_value_path["values"]
            if current_idx[i] is None:
                current_idx[i] = last_idx
                fdb_range_n[i][range_l[i] - 1] = c
            else:
                if last_idx == current_idx[i] + range_l[i]:
                    range_l[i] += 1
                    fdb_range_n[i][range_l[i] - 1] = c
                else:
                    key_value_path = {c.axis.name: c.value}
                    ax = c.axis
                    (key_value_path, leaf_path, self.unwanted_path) = ax.unmap_path_key(
                        key_value_path, leaf_path, self.unwanted_path
                    )
                    leaf_path.update(key_value_path)
                    i += 1
                    current_start_idx = key_value_path["values"]
                    current_idx[i] = current_start_idx
        return (range_l, current_idx, fdb_range_n)

    def assign_fdb_output_to_nodes(self, output_values, fdb_requests_decoding_info):
        for k in range(len(output_values)):
            request_output_values = output_values[k]
            (
                original_indices,
                fdb_node_ranges,
                lat_length,
                range_lengths,
                current_start_idxs,
            ) = fdb_requests_decoding_info[k]
            new_fdb_range_nodes = []
            new_range_lengths = []
            for j in range(lat_length):
                for i in range(len(range_lengths[j])):
                    if current_start_idxs[j][i] is not None:
                        new_fdb_range_nodes.append(fdb_node_ranges[j][i])
                        new_range_lengths.append(range_lengths[j][i])
            sorted_fdb_range_nodes = [new_fdb_range_nodes[i] for i in original_indices]
            sorted_range_lengths = [new_range_lengths[i] for i in original_indices]
            for i in range(len(sorted_fdb_range_nodes)):
                for j in range(sorted_range_lengths[i]):
                    n = sorted_fdb_range_nodes[i][j]
                    n.result = request_output_values[0][i][0][j]

    def sort_fdb_request_ranges(self, range_lengths, current_start_idx, lat_length):
        interm_request_ranges = []
        for i in range(lat_length):
            for j in range(len(range_lengths[i])):
                if current_start_idx[i][j] is not None:
                    current_request_ranges = (current_start_idx[i][j], current_start_idx[i][j] + range_lengths[i][j])
                    interm_request_ranges.append(current_request_ranges)
        request_ranges_with_idx = list(enumerate(interm_request_ranges))
        sorted_list = sorted(request_ranges_with_idx, key=lambda x: x[1][0])
        original_indices, sorted_request_ranges = zip(*sorted_list)
        return (original_indices, sorted_request_ranges)

    def datacube_natural_indexes(self, axis, subarray):
        indexes = subarray[axis.name]
        return indexes

    def select(self, path, unmapped_path):
        return self.fdb_coordinates

    def ax_vals(self, name):
        return self.fdb_coordinates.get(name, None)<|MERGE_RESOLUTION|>--- conflicted
+++ resolved
@@ -27,12 +27,8 @@
         self.fake_axes = []
         self.unwanted_path = {}
         self.nearest_search = {}
-<<<<<<< HEAD
-        self.nearest_search = {}
-=======
         self.coupled_axes = []
         self.axis_with_identical_structure_after = datacube_options.get("identical structure after")
->>>>>>> d4c9b13c
 
         partial_request = config
         # Find values in the level 3 FDB datacube
@@ -57,21 +53,12 @@
                 val = self._axes[name].type
                 self._check_and_add_axes(options, name, val)
 
-<<<<<<< HEAD
-=======
         logging.info("Polytope created axes for: " + str(self._axes.keys()))
 
->>>>>>> d4c9b13c
     def get(self, requests: IndexTree):
         fdb_requests = []
         fdb_requests_decoding_info = []
         self.get_fdb_requests(requests, fdb_requests, fdb_requests_decoding_info)
-<<<<<<< HEAD
-        output_values = self.fdb.extract(fdb_requests)
-        self.assign_fdb_output_to_nodes(output_values, fdb_requests_decoding_info)
-
-    def get_fdb_requests(self, requests: IndexTree, fdb_requests=[], fdb_requests_decoding_info=[], leaf_path={}):
-=======
         output_values = self.gj.extract(fdb_requests)
         self.assign_fdb_output_to_nodes(output_values, fdb_requests_decoding_info)
 
@@ -79,7 +66,6 @@
         if leaf_path is None:
             leaf_path = {}
 
->>>>>>> d4c9b13c
         # First when request node is root, go to its children
         if requests.axis.name == "root":
             logging.info("Looking for data for the tree: " + str([leaf.flatten() for leaf in requests.leaves]))
@@ -95,12 +81,7 @@
             )
             leaf_path.update(key_value_path)
             if len(requests.children[0].children[0].children) == 0:
-<<<<<<< HEAD
-                # remap this last key
-                # TODO: here, find the fdb_requests and associated nodes to which to add results
-=======
                 # find the fdb_requests and associated nodes to which to add results
->>>>>>> d4c9b13c
 
                 (path, range_lengths, current_start_idxs, fdb_node_ranges, lat_length) = self.get_2nd_last_values(
                     requests, leaf_path
@@ -124,55 +105,34 @@
         # In this function, we recursively loop over the last two layers of the tree and store the indices of the
         # request ranges in those layers
 
-<<<<<<< HEAD
-        # TODO: here find nearest point first before retrieving etc
-=======
         # Find nearest point first before retrieving
->>>>>>> d4c9b13c
         if len(self.nearest_search) != 0:
             first_ax_name = requests.children[0].axis.name
             second_ax_name = requests.children[0].children[0].axis.name
             # TODO: throw error if first_ax_name or second_ax_name not in self.nearest_search.keys()
-<<<<<<< HEAD
-            nearest_pts = [
-                [lat_val, lon_val]
-=======
             second_ax = requests.children[0].children[0].axis
 
             # TODO: actually, here we should not remap the nearest_pts, we should instead unmap the
             # found_latlon_pts and then remap them later once we have compared found_latlon_pts and nearest_pts
             nearest_pts = [
                 [lat_val, second_ax._remap_val_to_axis_range(lon_val)]
->>>>>>> d4c9b13c
                 for (lat_val, lon_val) in zip(
                     self.nearest_search[first_ax_name][0], self.nearest_search[second_ax_name][0]
                 )
             ]
-<<<<<<< HEAD
-            # first collect the lat lon points found
-=======
-
->>>>>>> d4c9b13c
+
             found_latlon_pts = []
             for lat_child in requests.children:
                 for lon_child in lat_child.children:
                     found_latlon_pts.append([lat_child.value, lon_child.value])
-<<<<<<< HEAD
-=======
-
->>>>>>> d4c9b13c
+
             # now find the nearest lat lon to the points requested
             nearest_latlons = []
             for pt in nearest_pts:
                 nearest_latlon = nearest_pt(found_latlon_pts, pt)
                 nearest_latlons.append(nearest_latlon)
-<<<<<<< HEAD
-            # TODO: now combine with the rest of the function....
-            # TODO: need to remove the branches that do not fit
-=======
 
             # need to remove the branches that do not fit
->>>>>>> d4c9b13c
             lat_children_values = [child.value for child in requests.children]
             for i in range(len(lat_children_values)):
                 lat_child_val = lat_children_values[i]
@@ -210,11 +170,7 @@
             (range_lengths[i], current_start_idxs[i], fdb_node_ranges[i]) = self.get_last_layer_before_leaf(
                 lat_child, leaf_path, range_length, current_start_idx, fdb_range_nodes
             )
-<<<<<<< HEAD
-        # TODO: do we need to return all of this?
-=======
-
->>>>>>> d4c9b13c
+
         leaf_path_copy = deepcopy(leaf_path)
         leaf_path_copy.pop("values")
         return (leaf_path_copy, range_lengths, current_start_idxs, fdb_node_ranges, lat_length)
