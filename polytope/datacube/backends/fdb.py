import logging
from copy import deepcopy

import pygribjump as pygj

from ...utility.geometry import nearest_pt
from .datacube import Datacube, IndexTree


class FDBDatacube(Datacube):
    def __init__(self, config=None, axis_options=None):
        if config is None:
            config = {}
        if axis_options is None:
            axis_options = {}

        logging.info("Created an FDB datacube with options: " + str(axis_options))

        self.axis_options = axis_options
        self.axis_counter = 0
        self._axes = None
        treated_axes = []
        self.complete_axes = []
        self.blocked_axes = []
        self.fake_axes = []
        self.unwanted_path = {}
        self.nearest_search = {}
        self.nearest_search = {}

        partial_request = config
        # Find values in the level 3 FDB datacube

<<<<<<< HEAD
        self.fdb = pygj.GribJump()
        self.fdb_coordinates = self.fdb.axes(partial_request)

        logging.info("Axes returned from GribJump are: " + str(self.fdb_coordinates))

=======
        self.gj = pygj.GribJump()
        self.fdb_coordinates = self.gj.axes(partial_request)
>>>>>>> e3229739
        self.fdb_coordinates["values"] = []
        for name, values in self.fdb_coordinates.items():
            values.sort()
            options = axis_options.get(name, None)
            self._check_and_add_axes(options, name, values)
            treated_axes.append(name)
            self.complete_axes.append(name)

        # add other options to axis which were just created above like "lat" for the mapper transformations for eg
        for name in self._axes:
            if name not in treated_axes:
                options = axis_options.get(name, None)
                val = self._axes[name].type
                self._check_and_add_axes(options, name, val)

        logging.info("Polytope created axes for: " + str(self._axes.keys()))

    def get(self, requests: IndexTree):
        fdb_requests = []
        fdb_requests_decoding_info = []
        self.get_fdb_requests(requests, fdb_requests, fdb_requests_decoding_info)
        output_values = self.gj.extract(fdb_requests)
        self.assign_fdb_output_to_nodes(output_values, fdb_requests_decoding_info)

    def get_fdb_requests(self, requests: IndexTree, fdb_requests=[], fdb_requests_decoding_info=[], leaf_path=None):
        if leaf_path is None:
            leaf_path = {}

        # First when request node is root, go to its children
        if requests.axis.name == "root":
            logging.info("Looking for data for the tree: " + str([leaf.flatten() for leaf in requests.leaves]))

            for c in requests.children:
                self.get_fdb_requests(c, fdb_requests, fdb_requests_decoding_info)
        # If request node has no children, we have a leaf so need to assign fdb values to it
        else:
            key_value_path = {requests.axis.name: requests.value}
            ax = requests.axis
            (key_value_path, leaf_path, self.unwanted_path) = ax.unmap_path_key(
                key_value_path, leaf_path, self.unwanted_path
            )
            leaf_path.update(key_value_path)
            if len(requests.children[0].children[0].children) == 0:
                # remap this last key
                # TODO: here, find the fdb_requests and associated nodes to which to add results

                (path, range_lengths, current_start_idxs, fdb_node_ranges, lat_length) = self.get_2nd_last_values(
                    requests, leaf_path
                )
                (original_indices, sorted_request_ranges) = self.sort_fdb_request_ranges(
                    range_lengths, current_start_idxs, lat_length
                )
                fdb_requests.append(tuple((path, sorted_request_ranges)))
                fdb_requests_decoding_info.append(
                    tuple((original_indices, fdb_node_ranges, lat_length, range_lengths, current_start_idxs))
                )

            # Otherwise remap the path for this key and iterate again over children
            else:
                for c in requests.children:
                    self.get_fdb_requests(c, fdb_requests, fdb_requests_decoding_info, leaf_path)

    def get_2nd_last_values(self, requests, leaf_path=None):
        if leaf_path is None:
            leaf_path = {}
        # In this function, we recursively loop over the last two layers of the tree and store the indices of the
        # request ranges in those layers
        # TODO: here find nearest point first before retrieving etc
        if len(self.nearest_search) != 0:
            first_ax_name = requests.children[0].axis.name
            second_ax_name = requests.children[0].children[0].axis.name
            # TODO: throw error if first_ax_name or second_ax_name not in self.nearest_search.keys()
            nearest_pts = [
                [lat_val, lon_val]
                for (lat_val, lon_val) in zip(
                    self.nearest_search[first_ax_name][0], self.nearest_search[second_ax_name][0]
                )
            ]
            # first collect the lat lon points found
            found_latlon_pts = []
            for lat_child in requests.children:
                for lon_child in lat_child.children:
                    found_latlon_pts.append([lat_child.value, lon_child.value])
            # now find the nearest lat lon to the points requested
            nearest_latlons = []
            for pt in nearest_pts:
                nearest_latlon = nearest_pt(found_latlon_pts, pt)
                nearest_latlons.append(nearest_latlon)
            # TODO: now combine with the rest of the function....
            # TODO: need to remove the branches that do not fit
            lat_children_values = [child.value for child in requests.children]
            for i in range(len(lat_children_values)):
                lat_child_val = lat_children_values[i]
                lat_child = [child for child in requests.children if child.value == lat_child_val][0]
                if lat_child.value not in [latlon[0] for latlon in nearest_latlons]:
                    lat_child.remove_branch()
                else:
                    possible_lons = [latlon[1] for latlon in nearest_latlons if latlon[0] == lat_child.value]
                    lon_children_values = [child.value for child in lat_child.children]
                    for j in range(len(lon_children_values)):
                        lon_child_val = lon_children_values[j]
                        lon_child = [child for child in lat_child.children if child.value == lon_child_val][0]
                        if lon_child.value not in possible_lons:
                            lon_child.remove_branch()

        lat_length = len(requests.children)
        range_lengths = [False] * lat_length
        current_start_idxs = [False] * lat_length
        fdb_node_ranges = [False] * lat_length
        for i in range(len(requests.children)):
            lat_child = requests.children[i]
            lon_length = len(lat_child.children)
            range_lengths[i] = [1] * lon_length
            current_start_idxs[i] = [None] * lon_length
            fdb_node_ranges[i] = [[IndexTree.root] * lon_length] * lon_length
            range_length = deepcopy(range_lengths[i])
            current_start_idx = deepcopy(current_start_idxs[i])
            fdb_range_nodes = deepcopy(fdb_node_ranges[i])
            key_value_path = {lat_child.axis.name: lat_child.value}
            ax = lat_child.axis
            (key_value_path, leaf_path, self.unwanted_path) = ax.unmap_path_key(
                key_value_path, leaf_path, self.unwanted_path
            )
            leaf_path.update(key_value_path)
            (range_lengths[i], current_start_idxs[i], fdb_node_ranges[i]) = self.get_last_layer_before_leaf(
                lat_child, leaf_path, range_length, current_start_idx, fdb_range_nodes
            )
        # TODO: do we need to return all of this?
        leaf_path_copy = deepcopy(leaf_path)
        leaf_path_copy.pop("values")
        return (leaf_path_copy, range_lengths, current_start_idxs, fdb_node_ranges, lat_length)

    def get_last_layer_before_leaf(self, requests, leaf_path, range_l, current_idx, fdb_range_n):
        i = 0
        for c in requests.children:
            # now c are the leaves of the initial tree
            key_value_path = {c.axis.name: c.value}
            ax = c.axis
            (key_value_path, leaf_path, self.unwanted_path) = ax.unmap_path_key(
                key_value_path, leaf_path, self.unwanted_path
            )
            leaf_path.update(key_value_path)
            last_idx = key_value_path["values"]
            if current_idx[i] is None:
                current_idx[i] = last_idx
                fdb_range_n[i][range_l[i] - 1] = c
            else:
                if last_idx == current_idx[i] + range_l[i]:
                    range_l[i] += 1
                    fdb_range_n[i][range_l[i] - 1] = c
                else:
                    key_value_path = {c.axis.name: c.value}
                    ax = c.axis
                    (key_value_path, leaf_path, self.unwanted_path) = ax.unmap_path_key(
                        key_value_path, leaf_path, self.unwanted_path
                    )
                    leaf_path.update(key_value_path)
                    i += 1
                    current_start_idx = key_value_path["values"]
                    current_idx[i] = current_start_idx
        return (range_l, current_idx, fdb_range_n)

    def assign_fdb_output_to_nodes(self, output_values, fdb_requests_decoding_info):
        for k in range(len(output_values)):
            request_output_values = output_values[k]
            (
                original_indices,
                fdb_node_ranges,
                lat_length,
                range_lengths,
                current_start_idxs,
            ) = fdb_requests_decoding_info[k]
            new_fdb_range_nodes = []
            new_range_lengths = []
            for j in range(lat_length):
                for i in range(len(range_lengths[j])):
                    if current_start_idxs[j][i] is not None:
                        new_fdb_range_nodes.append(fdb_node_ranges[j][i])
                        new_range_lengths.append(range_lengths[j][i])
            sorted_fdb_range_nodes = [new_fdb_range_nodes[i] for i in original_indices]
            sorted_range_lengths = [new_range_lengths[i] for i in original_indices]
            for i in range(len(sorted_fdb_range_nodes)):
                for j in range(sorted_range_lengths[i]):
                    n = sorted_fdb_range_nodes[i][j]
                    n.result = request_output_values[0][i][0][j]

    def sort_fdb_request_ranges(self, range_lengths, current_start_idx, lat_length):
        interm_request_ranges = []
        for i in range(lat_length):
            for j in range(len(range_lengths[i])):
                if current_start_idx[i][j] is not None:
                    current_request_ranges = (current_start_idx[i][j], current_start_idx[i][j] + range_lengths[i][j])
                    interm_request_ranges.append(current_request_ranges)
        request_ranges_with_idx = list(enumerate(interm_request_ranges))
        sorted_list = sorted(request_ranges_with_idx, key=lambda x: x[1][0])
        original_indices, sorted_request_ranges = zip(*sorted_list)
        return (original_indices, sorted_request_ranges)

    def datacube_natural_indexes(self, axis, subarray):
        indexes = subarray[axis.name]
        return indexes

    def select(self, path, unmapped_path):
        return self.fdb_coordinates

    def ax_vals(self, name):
        return self.fdb_coordinates.get(name, None)<|MERGE_RESOLUTION|>--- conflicted
+++ resolved
@@ -30,16 +30,11 @@
         partial_request = config
         # Find values in the level 3 FDB datacube
 
-<<<<<<< HEAD
-        self.fdb = pygj.GribJump()
-        self.fdb_coordinates = self.fdb.axes(partial_request)
-
-        logging.info("Axes returned from GribJump are: " + str(self.fdb_coordinates))
-
-=======
         self.gj = pygj.GribJump()
         self.fdb_coordinates = self.gj.axes(partial_request)
->>>>>>> e3229739
+
+        logging.info("Axes returned from GribJump are: " + str(self.fdb_coordinates))
+
         self.fdb_coordinates["values"] = []
         for name, values in self.fdb_coordinates.items():
             values.sort()
