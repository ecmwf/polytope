from copy import deepcopy

import pygribjump as pygj

from ...utility.geometry import nearest_pt
from .datacube import Datacube, IndexTree


class FDBDatacube(Datacube):
    def __init__(self, config={}, axis_options={}):
        self.axis_options = axis_options
        self.axis_counter = 0
        self._axes = None
        treated_axes = []
        self.complete_axes = []
        self.blocked_axes = []
        self.fake_axes = []
        self.unwanted_path = {}
        self.nearest_search = {}
        self.nearest_search = {}

        partial_request = config
        # Find values in the level 3 FDB datacube

        self.gj = pygj.GribJump()
        self.fdb_coordinates = self.gj.axes(partial_request)
        self.fdb_coordinates["values"] = []
        for name, values in self.fdb_coordinates.items():
            values.sort()
            options = axis_options.get(name, None)
            self._check_and_add_axes(options, name, values)
            treated_axes.append(name)
            self.complete_axes.append(name)

        # add other options to axis which were just created above like "lat" for the mapper transformations for eg
        for name in self._axes:
            if name not in treated_axes:
                options = axis_options.get(name, None)
                val = self._axes[name].type
                self._check_and_add_axes(options, name, val)

    def get(self, requests: IndexTree):
        fdb_requests = []
        fdb_requests_decoding_info = []
        self.get_fdb_requests(requests, fdb_requests, fdb_requests_decoding_info)
        output_values = self.fdb.extract(fdb_requests)
        self.assign_fdb_output_to_nodes(output_values, fdb_requests_decoding_info)

    def get_fdb_requests(self, requests: IndexTree, fdb_requests=[], fdb_requests_decoding_info=[], leaf_path={}):
        # First when request node is root, go to its children
        if requests.axis.name == "root":
            for c in requests.children:
                self.get_fdb_requests(c, fdb_requests, fdb_requests_decoding_info)
        # If request node has no children, we have a leaf so need to assign fdb values to it
        else:
            key_value_path = {requests.axis.name: requests.value}
            ax = requests.axis
            (key_value_path, leaf_path, self.unwanted_path) = ax.unmap_path_key(
                key_value_path, leaf_path, self.unwanted_path
            )
            leaf_path.update(key_value_path)
            if len(requests.children[0].children[0].children) == 0:
                # remap this last key
                # TODO: here, find the fdb_requests and associated nodes to which to add results

                (path, range_lengths, current_start_idxs, fdb_node_ranges, lat_length) = self.get_2nd_last_values(
                    requests, leaf_path
                )
                (original_indices, sorted_request_ranges) = self.sort_fdb_request_ranges(
                    range_lengths, current_start_idxs, lat_length
                )
                fdb_requests.append(tuple((path, sorted_request_ranges)))
                fdb_requests_decoding_info.append(
                    tuple((original_indices, fdb_node_ranges, lat_length, range_lengths, current_start_idxs))
                )

            # Otherwise remap the path for this key and iterate again over children
            else:
                for c in requests.children:
                    self.get_fdb_requests(c, fdb_requests, fdb_requests_decoding_info, leaf_path)

    def get_2nd_last_values(self, requests, leaf_path={}):
        # In this function, we recursively loop over the last two layers of the tree and store the indices of the
        # request ranges in those layers
        # TODO: here find nearest point first before retrieving etc
        if len(self.nearest_search) != 0:
            first_ax_name = requests.children[0].axis.name
            second_ax_name = requests.children[0].children[0].axis.name
            # TODO: throw error if first_ax_name or second_ax_name not in self.nearest_search.keys()
            nearest_pts = [
                [lat_val, lon_val]
                for (lat_val, lon_val) in zip(
                    self.nearest_search[first_ax_name][0], self.nearest_search[second_ax_name][0]
                )
            ]
            # first collect the lat lon points found
            found_latlon_pts = []
            for lat_child in requests.children:
                for lon_child in lat_child.children:
                    found_latlon_pts.append([lat_child.value, lon_child.value])
            # now find the nearest lat lon to the points requested
            nearest_latlons = []
            for pt in nearest_pts:
                nearest_latlon = nearest_pt(found_latlon_pts, pt)
                nearest_latlons.append(nearest_latlon)
            # TODO: now combine with the rest of the function....
            # TODO: need to remove the branches that do not fit
            lat_children_values = [child.value for child in requests.children]
            for i in range(len(lat_children_values)):
                lat_child_val = lat_children_values[i]
                lat_child = [child for child in requests.children if child.value == lat_child_val][0]
                if lat_child.value not in [latlon[0] for latlon in nearest_latlons]:
                    lat_child.remove_branch()
                else:
                    possible_lons = [latlon[1] for latlon in nearest_latlons if latlon[0] == lat_child.value]
                    lon_children_values = [child.value for child in lat_child.children]
                    for j in range(len(lon_children_values)):
                        lon_child_val = lon_children_values[j]
                        lon_child = [child for child in lat_child.children if child.value == lon_child_val][0]
                        if lon_child.value not in possible_lons:
                            lon_child.remove_branch()

        lat_length = len(requests.children)
        range_lengths = [False] * lat_length
        current_start_idxs = [False] * lat_length
        fdb_node_ranges = [False] * lat_length
        for i in range(len(requests.children)):
            lat_child = requests.children[i]
            lon_length = len(lat_child.children)
            range_lengths[i] = [1] * lon_length
            current_start_idxs[i] = [None] * lon_length
            fdb_node_ranges[i] = [[IndexTree.root] * lon_length] * lon_length
            range_length = deepcopy(range_lengths[i])
            current_start_idx = deepcopy(current_start_idxs[i])
            fdb_range_nodes = deepcopy(fdb_node_ranges[i])
            key_value_path = {lat_child.axis.name: lat_child.value}
            ax = lat_child.axis
            (key_value_path, leaf_path, self.unwanted_path) = ax.unmap_path_key(
                key_value_path, leaf_path, self.unwanted_path
            )
            leaf_path.update(key_value_path)
            (range_lengths[i], current_start_idxs[i], fdb_node_ranges[i]) = self.get_last_layer_before_leaf(
                lat_child, leaf_path, range_length, current_start_idx, fdb_range_nodes
            )
        # TODO: do we need to return all of this?
        leaf_path_copy = deepcopy(leaf_path)
        leaf_path_copy.pop("values")
        return (leaf_path_copy, range_lengths, current_start_idxs, fdb_node_ranges, lat_length)

    def get_last_layer_before_leaf(self, requests, leaf_path, range_l, current_idx, fdb_range_n):
        i = 0
        for c in requests.children:
            # now c are the leaves of the initial tree
            key_value_path = {c.axis.name: c.value}
            ax = c.axis
            (key_value_path, leaf_path, self.unwanted_path) = ax.unmap_path_key(
                key_value_path, leaf_path, self.unwanted_path
            )
            leaf_path.update(key_value_path)
            last_idx = key_value_path["values"]
            if current_idx[i] is None:
                current_idx[i] = last_idx
                fdb_range_n[i][range_l[i] - 1] = c
            else:
                if last_idx == current_idx[i] + range_l[i]:
                    range_l[i] += 1
                    fdb_range_n[i][range_l[i] - 1] = c
                else:
                    key_value_path = {c.axis.name: c.value}
                    ax = c.axis
                    (key_value_path, leaf_path, self.unwanted_path) = ax.unmap_path_key(
                        key_value_path, leaf_path, self.unwanted_path
                    )
                    leaf_path.update(key_value_path)
                    i += 1
                    current_start_idx = key_value_path["values"]
                    current_idx[i] = current_start_idx
        return (range_l, current_idx, fdb_range_n)

    def assign_fdb_output_to_nodes(self, output_values, fdb_requests_decoding_info):
        for k in range(len(output_values)):
            request_output_values = output_values[k]
            (
                original_indices,
                fdb_node_ranges,
                lat_length,
                range_lengths,
                current_start_idxs,
            ) = fdb_requests_decoding_info[k]
            new_fdb_range_nodes = []
            new_range_lengths = []
            for j in range(lat_length):
                for i in range(len(range_lengths[j])):
                    if current_start_idxs[j][i] is not None:
                        new_fdb_range_nodes.append(fdb_node_ranges[j][i])
                        new_range_lengths.append(range_lengths[j][i])
            sorted_fdb_range_nodes = [new_fdb_range_nodes[i] for i in original_indices]
            sorted_range_lengths = [new_range_lengths[i] for i in original_indices]
            for i in range(len(sorted_fdb_range_nodes)):
                for j in range(sorted_range_lengths[i]):
                    n = sorted_fdb_range_nodes[i][j]
                    n.result = request_output_values[0][i][0][j]

    def sort_fdb_request_ranges(self, range_lengths, current_start_idx, lat_length):
        interm_request_ranges = []
        for i in range(lat_length):
            for j in range(len(range_lengths[i])):
                if current_start_idx[i][j] is not None:
                    current_request_ranges = (current_start_idx[i][j], current_start_idx[i][j] + range_lengths[i][j])
                    interm_request_ranges.append(current_request_ranges)
        request_ranges_with_idx = list(enumerate(interm_request_ranges))
        sorted_list = sorted(request_ranges_with_idx, key=lambda x: x[1][0])
        original_indices, sorted_request_ranges = zip(*sorted_list)
<<<<<<< HEAD
        fdb_requests.append(tuple((path, sorted_request_ranges)))
        output_values = self.gj.extract(fdb_requests)
        return (output_values, original_indices)
=======
        return (original_indices, sorted_request_ranges)
>>>>>>> 90b52af2

    def datacube_natural_indexes(self, axis, subarray):
        indexes = subarray[axis.name]
        return indexes

    def select(self, path, unmapped_path):
        return self.fdb_coordinates

    def ax_vals(self, name):
        return self.fdb_coordinates.get(name, None)<|MERGE_RESOLUTION|>--- conflicted
+++ resolved
@@ -43,7 +43,7 @@
         fdb_requests = []
         fdb_requests_decoding_info = []
         self.get_fdb_requests(requests, fdb_requests, fdb_requests_decoding_info)
-        output_values = self.fdb.extract(fdb_requests)
+        output_values = self.gj.extract(fdb_requests)
         self.assign_fdb_output_to_nodes(output_values, fdb_requests_decoding_info)
 
     def get_fdb_requests(self, requests: IndexTree, fdb_requests=[], fdb_requests_decoding_info=[], leaf_path={}):
@@ -211,13 +211,7 @@
         request_ranges_with_idx = list(enumerate(interm_request_ranges))
         sorted_list = sorted(request_ranges_with_idx, key=lambda x: x[1][0])
         original_indices, sorted_request_ranges = zip(*sorted_list)
-<<<<<<< HEAD
-        fdb_requests.append(tuple((path, sorted_request_ranges)))
-        output_values = self.gj.extract(fdb_requests)
-        return (output_values, original_indices)
-=======
         return (original_indices, sorted_request_ranges)
->>>>>>> 90b52af2
 
     def datacube_natural_indexes(self, axis, subarray):
         indexes = subarray[axis.name]
