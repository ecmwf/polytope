--- conflicted
+++ resolved
@@ -17,13 +17,6 @@
         logging.info("Created an FDB datacube with options: " + str(axis_options))
 
         self.unwanted_path = {}
-<<<<<<< HEAD
-        self.nearest_search = {}
-        self.coupled_axes = []
-        self.axis_with_identical_structure_after = datacube_options.get("identical structure after")
-        self.compressed_grid_axes = []
-=======
->>>>>>> c3f51b3e
 
         partial_request = config
         # Find values in the level 3 FDB datacube
