--- conflicted
+++ resolved
@@ -24,7 +24,6 @@
         # Find values in the level 3 FDB datacube
 
         self.gj = gj
-<<<<<<< HEAD
         if len(alternative_axes) == 0:
             self.fdb_coordinates = self.gj.axes(partial_request)
             self.check_branching_axes(request)
@@ -34,18 +33,6 @@
                 self.fdb_coordinates[axis_config.axis_name] = axis_config.values
 
         # self.check_branching_axes(request)
-=======
-        self.request_sorting_time = 0
-        self.sorting_time = 0
-
-        time0 = time.time()
-        self.fdb_coordinates = self.gj.axes(partial_request)
-        print("GJ AXES TIME")
-        print(time.time() - time0)
-
-        # TODO: do this outside datacube intialisation somehow...
-        self.check_branching_axes(request)
->>>>>>> 353d84e0
 
         logging.info("Axes returned from GribJump are: " + str(self.fdb_coordinates))
 
@@ -95,20 +82,11 @@
         fdb_requests_decoding_info = []
         self.get_fdb_requests(requests, fdb_requests, fdb_requests_decoding_info)
 
-<<<<<<< HEAD
-        # TODO: note that this doesn't exactly work as intended, it's just going to retrieve value from gribjump that
-        # corresponds to first value in the compressed tuples
+        # here, loop through the fdb requests and request from gj and directly add to the nodes
 
         # TODO: here, loop through the fdb requests and request from gj and directly add to the nodes
         complete_list_complete_uncompressed_requests = []
         complete_fdb_decoding_info = []
-=======
-        # here, loop through the fdb requests and request from gj and directly add to the nodes
-
-        total_request_decoding_info = []
-        total_uncompressed_requests = []
-        time0 = time.time()
->>>>>>> 353d84e0
         for j, compressed_request in enumerate(fdb_requests):
             # TODO: can we do gj extract outside of this loop?
             uncompressed_request = {}
@@ -129,34 +107,10 @@
                 for i, key in enumerate(compressed_request[0].keys()):
                     uncompressed_request[key] = combi[i]
                 complete_uncompressed_request = (uncompressed_request, compressed_request[1])
-<<<<<<< HEAD
                 complete_list_complete_uncompressed_requests.append(complete_uncompressed_request)
                 complete_fdb_decoding_info.append(fdb_requests_decoding_info[j])
         output_values = self.gj.extract(complete_list_complete_uncompressed_requests)
         self.assign_fdb_output_to_nodes(output_values, complete_fdb_decoding_info)
-=======
-                # here, accumulate requests to extract all at the same time
-                total_uncompressed_requests.append(complete_uncompressed_request)
-                total_request_decoding_info.append(fdb_requests_decoding_info[j])
-        print("UNCOMPRESS AND FLATTEN TREE")
-        print(time.time() - time0)
-        time1 = time.time()
-        output_values = self.gj.extract(total_uncompressed_requests)
-        # print(total_uncompressed_requests)
-        print("GJ TIME")
-        print(time.time() - time1)
-        # print(output_values)
-        time2 = time.time()
-        self.assign_fdb_output_to_nodes(output_values, total_request_decoding_info)
-        print("ASSIGN GJ DATA TO RIGHT NODES")
-        print(time.time() - time2)
-        print("REQUEST SORTING TIME")
-        print(self.request_sorting_time)
-        print("TOTAL GET TIME")
-        print(time.time() - time4)
-        print("SORTING TIME")
-        print(self.sorting_time)
->>>>>>> 353d84e0
 
     def get_fdb_requests(
         self,
@@ -260,15 +214,9 @@
         for i in range(len(requests.children)):
             lat_child = requests.children[i]
             lon_length = len(lat_child.children)
-<<<<<<< HEAD
-            range_lengths[i] = [0] * lon_length
             current_start_idxs[i] = [None] * lon_length
             fdb_node_ranges[i] = [[TensorIndexTree.root for y in range(lon_length)] for x in range(lon_length)]
             range_length = deepcopy(range_lengths[i])
-=======
-            current_start_idxs[i] = [None] * lon_length
-            fdb_node_ranges[i] = [TensorIndexTree.root] * lon_length
->>>>>>> 353d84e0
             current_start_idx = deepcopy(current_start_idxs[i])
             fdb_range_nodes = deepcopy(fdb_node_ranges[i])
             key_value_path = {lat_child.axis.name: lat_child.values}
@@ -296,36 +244,10 @@
             (key_value_path, leaf_path, self.unwanted_path) = ax.unmap_path_key(
                 key_value_path, leaf_path, self.unwanted_path
             )
-<<<<<<< HEAD
-            leaf_path.update(key_value_path)
-            last_idx = key_value_path["values"]
-            if current_idx[i] is None:
-                range_l[i] = 1
-                current_idx[i] = last_idx
-                fdb_range_n_i[range_l[i] - 1] = c
-            else:
-                if last_idx == current_idx[i] + range_l[i]:
-                    range_l[i] += 1
-                    fdb_range_n_i[range_l[i] - 1] = c
-                else:
-                    key_value_path = {c.axis.name: c.values}
-                    ax = c.axis
-                    (key_value_path, leaf_path, self.unwanted_path) = ax.unmap_path_key(
-                        key_value_path, leaf_path, self.unwanted_path
-                    )
-                    leaf_path.update(key_value_path)
-                    i += 1
-                    current_start_idx = key_value_path["values"]
-                    current_idx[i] = current_start_idx
-                    range_l[i] = 1
-                    fdb_range_n[i][range_l[i] - 1] = c
-        return (range_l, current_idx, fdb_range_n)
-=======
             # TODO: change this to accommodate non consecutive indexes being compressed too
             current_idx.extend(key_value_path["values"])
             fdb_range_n.append(c)
         return (current_idx, fdb_range_n)
->>>>>>> 353d84e0
 
     def assign_fdb_output_to_nodes(self, output_values, fdb_requests_decoding_info):
         for k in range(len(output_values)):
