--- conflicted
+++ resolved
@@ -7,11 +7,7 @@
 
 
 class FDBDatacube(Datacube):
-<<<<<<< HEAD
     def __init__(self, gj, request, config=None, axis_options=None, compressed_axes_options=[]):
-=======
-    def __init__(self, request, config=None, axis_options=None, datacube_options=None):
->>>>>>> c9b69dfa
         if config is None:
             config = {}
 
@@ -24,14 +20,8 @@
 
         partial_request = config
         # Find values in the level 3 FDB datacube
-<<<<<<< HEAD
 
         self.gj = gj
-        print("WHATS GJ here?")
-        print(self.gj)
-=======
-        self.gj = pygj.GribJump()
->>>>>>> c9b69dfa
         self.fdb_coordinates = self.gj.axes(partial_request)
 
         self.check_branching_axes(request)
@@ -71,15 +61,9 @@
                     (upper, lower, idx) = polytope.extents(ax)
                     if "sfc" in polytope.points[idx]:
                         self.fdb_coordinates.pop("levelist")
-        print(self.fdb_coordinates)
         self.fdb_coordinates.pop("quantile", None)
-        print(self.fdb_coordinates)
-
-<<<<<<< HEAD
+
     def get(self, requests: TensorIndexTree):
-=======
-    def get(self, requests: IndexTree):
->>>>>>> c9b69dfa
         if len(requests.children) == 0:
             return requests
         fdb_requests = []
@@ -226,12 +210,7 @@
             )
 
         leaf_path_copy = deepcopy(leaf_path)
-<<<<<<< HEAD
         leaf_path_copy.pop("values", None)
-=======
-        leaf_path_copy.pop("values")
-        # leaf_path_copy.update(self.necessary_popped_axes)
->>>>>>> c9b69dfa
         return (leaf_path_copy, range_lengths, current_start_idxs, fdb_node_ranges, lat_length)
 
     def get_last_layer_before_leaf(self, requests, leaf_path, range_l, current_idx, fdb_range_n):
