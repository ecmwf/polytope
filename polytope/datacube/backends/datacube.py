--- conflicted
+++ resolved
@@ -35,13 +35,10 @@
         self.nearest_search = {}
         self._axes = None
         self.transformed_axes = []
-<<<<<<< HEAD
         self.compressed_grid_axes = []
         self.compressed_axes = []
         self.merged_axes = []
-=======
         self.unwanted_path = {}
->>>>>>> c97f278f
 
     @abstractmethod
     def get(self, requests: IndexTree) -> Any:
