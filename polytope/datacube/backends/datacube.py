import importlib
import logging
import math
from abc import ABC, abstractmethod
from typing import Any

import xarray as xr

from ...utility.combinatorics import unique, validate_axes
from ..datacube_axis import DatacubeAxis
from ..index_tree import DatacubePath, IndexTree
from ..transformations.datacube_transformations import (
    DatacubeAxisTransformation,
    has_transform,
)


class Datacube(ABC):
    @abstractmethod
    def get(self, requests: IndexTree) -> Any:
        """Return data given a set of request trees"""

    @property
    def axes(self):
        return self._axes

    def validate(self, axes):
        """returns true if the input axes can be resolved against the datacube axes"""
        return validate_axes(list(self.axes.keys()), axes)

    def _create_axes(self, name, values, transformation_type_key, transformation_options):
        # first check what the final axes are for this axis name given transformations
        final_axis_names = DatacubeAxisTransformation.get_final_axes(
            name, transformation_type_key, transformation_options
        )
        transformation = DatacubeAxisTransformation.create_transform(
            name, transformation_type_key, transformation_options
        )
        for blocked_axis in transformation.blocked_axes():
            self.blocked_axes.append(blocked_axis)
        if len(final_axis_names) > 1:
            self.coupled_axes.append(final_axis_names)
        for axis_name in final_axis_names:
            self.fake_axes.append(axis_name)
            # if axis does not yet exist, create it

            # first need to change the values so that we have right type
            values = transformation.change_val_type(axis_name, values)
            if self._axes is None:
                DatacubeAxis.create_standard(axis_name, values, self)
            elif axis_name not in self._axes.keys():
                DatacubeAxis.create_standard(axis_name, values, self)
            # add transformation tag to axis, as well as transformation options for later
            setattr(self._axes[axis_name], has_transform[transformation_type_key], True)  # where has_transform is a
            # factory inside datacube_transformations to set the has_transform, is_cyclic etc axis properties
            # add the specific transformation handled here to the relevant axes
            # Modify the axis to update with the tag
            decorator_module = importlib.import_module("polytope.datacube.datacube_axis")
            decorator = getattr(decorator_module, transformation_type_key)
            decorator(self._axes[axis_name])
            if transformation not in self._axes[axis_name].transformations:  # Avoids duplicates being stored
                self._axes[axis_name].transformations.append(transformation)

    def _add_all_transformation_axes(self, options, name, values):
        for transformation_type_key in options.keys():
            self._create_axes(name, values, transformation_type_key, options)

    def _check_and_add_axes(self, options, name, values):
        if options is not None:
            self._add_all_transformation_axes(options, name, values)
        else:
            if name not in self.blocked_axes:
                if self._axes is None:
                    DatacubeAxis.create_standard(name, values, self)
                elif name not in self._axes.keys():
                    DatacubeAxis.create_standard(name, values, self)

    def has_index(self, path: DatacubePath, axis, index):
        "Given a path to a subset of the datacube, checks if the index exists on that sub-datacube axis"
        path = self.fit_path(path)
        indexes = axis.find_indexes(path, self)
        return index in indexes

    def fit_path(self, path):
        for key in path.keys():
            if key not in self.complete_axes and key not in self.fake_axes:
                path.pop(key)
        return path

    def get_indices(self, path: DatacubePath, axis, lower, upper, method=None):
        """
        Given a path to a subset of the datacube, return the discrete indexes which exist between
        two non-discrete values (lower, upper) for a particular axis (given by label)
        If lower and upper are equal, returns the index which exactly matches that value (if it exists)
        e.g. returns integer discrete points between two floats
        """
        path = self.fit_path(path)
        indexes = axis.find_indexes(path, self)
        search_ranges = axis.remap([lower, upper])
        original_search_ranges = axis.to_intervals([lower, upper])
        # Find the offsets for each interval in the requested range, which we will need later
        search_ranges_offset = []
        for r in original_search_ranges:
            offset = axis.offset(r)
            search_ranges_offset.append(offset)
        idx_between = self._look_up_datacube(search_ranges, search_ranges_offset, indexes, axis, method)
        # Remove duplicates even if difference of the order of the axis tolerance
        if offset is not None:
            # Note that we can only do unique if not dealing with time values
            idx_between = unique(idx_between)

        logging.info(f"For axis {axis.name} between {lower} and {upper}, found indices {idx_between}")

        return idx_between

    def _look_up_datacube(self, search_ranges, search_ranges_offset, indexes, axis, method):
        idx_between = []
        for i in range(len(search_ranges)):
            r = search_ranges[i]
            offset = search_ranges_offset[i]
            low = r[0]
            up = r[1]
            indexes_between = axis.find_indices_between([indexes], low, up, self, method)
            # Now the indexes_between are values on the cyclic range so need to remap them to their original
            # values before returning them
            for j in range(len(indexes_between)):
                # if we have a special indexes between range that needs additional offset, treat it here
                if len(indexes_between[j]) == 0:
                    idx_between = idx_between
                else:
                    for k in range(len(indexes_between[j])):
                        if offset is None:
                            indexes_between[j][k] = indexes_between[j][k]
                        else:
                            indexes_between[j][k] = round(indexes_between[j][k] + offset, int(-math.log10(axis.tol)))
                        idx_between.append(indexes_between[j][k])
        return idx_between

    def get_mapper(self, axis):
        """
        Get the type mapper for a subaxis of the datacube given by label
        """
        return self._axes[axis]

    def remap_path(self, path: DatacubePath):
        for key in path:
            value = path[key]
            path[key] = self._axes[key].remap([value, value])[0][0]
        return path

    @staticmethod
<<<<<<< HEAD
    def create(datacube, axis_options: dict, point_cloud_options=None):
        if isinstance(datacube, (xr.core.dataarray.DataArray, xr.core.dataset.Dataset)):
            from .xarray import XArrayDatacube

            xadatacube = XArrayDatacube(datacube, axis_options=axis_options, point_cloud_options=point_cloud_options)
=======
    def create(datacube, axis_options: dict, datacube_options={}):
        if isinstance(datacube, (xr.core.dataarray.DataArray, xr.core.dataset.Dataset)):
            from .xarray import XArrayDatacube

            xadatacube = XArrayDatacube(datacube, axis_options, datacube_options)
>>>>>>> 2c8787d6
            return xadatacube
        else:
            return datacube

    @abstractmethod
    def find_point_cloud(self):
        pass<|MERGE_RESOLUTION|>--- conflicted
+++ resolved
@@ -94,6 +94,7 @@
         If lower and upper are equal, returns the index which exactly matches that value (if it exists)
         e.g. returns integer discrete points between two floats
         """
+        print(path)
         path = self.fit_path(path)
         indexes = axis.find_indexes(path, self)
         search_ranges = axis.remap([lower, upper])
@@ -103,6 +104,8 @@
         for r in original_search_ranges:
             offset = axis.offset(r)
             search_ranges_offset.append(offset)
+        print("niside get indices in datacube")
+        print(path)
         idx_between = self._look_up_datacube(search_ranges, search_ranges_offset, indexes, axis, method)
         # Remove duplicates even if difference of the order of the axis tolerance
         if offset is not None:
@@ -149,19 +152,11 @@
         return path
 
     @staticmethod
-<<<<<<< HEAD
-    def create(datacube, axis_options: dict, point_cloud_options=None):
+    def create(datacube, axis_options: dict, datacube_options={}, point_cloud_options=None):
         if isinstance(datacube, (xr.core.dataarray.DataArray, xr.core.dataset.Dataset)):
             from .xarray import XArrayDatacube
 
-            xadatacube = XArrayDatacube(datacube, axis_options=axis_options, point_cloud_options=point_cloud_options)
-=======
-    def create(datacube, axis_options: dict, datacube_options={}):
-        if isinstance(datacube, (xr.core.dataarray.DataArray, xr.core.dataset.Dataset)):
-            from .xarray import XArrayDatacube
-
-            xadatacube = XArrayDatacube(datacube, axis_options, datacube_options)
->>>>>>> 2c8787d6
+            xadatacube = XArrayDatacube(datacube, axis_options, datacube_options, point_cloud_options=point_cloud_options)
             return xadatacube
         else:
             return datacube
