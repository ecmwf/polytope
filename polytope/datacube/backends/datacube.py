import logging
from abc import ABC, abstractmethod
from typing import Any

from ...utility.combinatorics import validate_axes
from ..datacube_axis import DatacubeAxis
from ..tensor_index_tree import DatacubePath, TensorIndexTree
from ..transformations.datacube_mappers.datacube_mappers import DatacubeMapper
from ..transformations.datacube_transformations import (
    DatacubeAxisTransformation,
    has_transform,
)


class Datacube(ABC):
    def __init__(self, axis_options=None, compressed_axes_options=[]):
        if axis_options is None:
            self.axis_options = {}
        else:
            self.axis_options = axis_options
        self.coupled_axes = []
        self.axis_counter = 0
        self.complete_axes = []
        self.blocked_axes = []
        self.fake_axes = []
        self.treated_axes = []
        self.nearest_search = {}
        self._axes = None
        self.transformed_axes = []
        self.compressed_grid_axes = []
        self.merged_axes = []
        self.unwanted_path = {}
        self.compressed_axes = compressed_axes_options

    @abstractmethod
    def get(self, requests: TensorIndexTree) -> Any:
        """Return data given a set of request trees"""

    @property
    def axes(self):
        return self._axes

    def validate(self, axes):
        """returns true if the input axes can be resolved against the datacube axes"""
        return validate_axes(list(self.axes.keys()), axes)

    def _create_axes(self, name, values, transformation_type_key, transformation_options):
        # first check what the final axes are for this axis name given transformations
        transformation_options = transformation_type_key
        final_axis_names = DatacubeAxisTransformation.get_final_axes(
            name, transformation_type_key.name, transformation_options
        )
        transformation = DatacubeAxisTransformation.create_transform(
            name, transformation_type_key.name, transformation_options
        )

        # do not compress merged axes
        if transformation_type_key.name == "merge":
            self.merged_axes.append(name)
            self.merged_axes.append(final_axis_names)
            for axis in final_axis_names:
                # remove the merged_axes from the possible compressed axes
                if axis in self.compressed_axes:
                    self.compressed_axes.remove(axis)

        for blocked_axis in transformation.blocked_axes():
            self.blocked_axes.append(blocked_axis)
        if isinstance(transformation, DatacubeMapper):
            # TODO: do we use this?? This shouldn't work for a disk in lat/lon on a octahedral or other grid??
            for compressed_grid_axis in transformation.compressed_grid_axes:
                self.compressed_grid_axes.append(compressed_grid_axis)
        if len(final_axis_names) > 1:
            self.coupled_axes.append(final_axis_names)
            for axis in final_axis_names:
                if axis in self.compressed_axes:
                    self.compressed_axes.remove(axis)
        for axis_name in final_axis_names:
            self.fake_axes.append(axis_name)
            # if axis does not yet exist, create it

            # first need to change the values so that we have right type
            values = transformation.change_val_type(axis_name, values)
            if self._axes is None or axis_name not in self._axes.keys():
                DatacubeAxis.create_standard(axis_name, values, self)
            # add transformation tag to axis, as well as transformation options for later
            setattr(self._axes[axis_name], has_transform[transformation_type_key.name], True)  # where has_transform is
            # a factory inside datacube_transformations to set the has_transform, is_cyclic etc axis properties
            # add the specific transformation handled here to the relevant axes
            # Modify the axis to update with the tag

            if transformation not in self._axes[axis_name].transformations:  # Avoids duplicates being stored
                self._axes[axis_name].transformations.append(transformation)

    def _add_all_transformation_axes(self, options, name, values):
        for transformation_type_key in options.transformations:
            if transformation_type_key != "cyclic":
                self.transformed_axes.append(name)
            self._create_axes(name, values, transformation_type_key, options)

    def _check_and_add_axes(self, options, name, values):
        if options is not None:
            self._add_all_transformation_axes(options, name, values)
        else:
            if name not in self.blocked_axes:
                if self._axes is None or name not in self._axes.keys():
                    DatacubeAxis.create_standard(name, values, self)

    def has_index(self, path: DatacubePath, axis, index):
        "Given a path to a subset of the datacube, checks if the index exists on that sub-datacube axis"
        path = self.fit_path(path)
        indexes = axis.find_indexes(path, self)
        return index in indexes

    def fit_path(self, path):
        for key in path.keys():
            if key not in self.complete_axes and key not in self.fake_axes:
                path.pop(key)
        return path

    def get_indices(self, path: DatacubePath, axis, lower, upper, method=None):
        """
        Given a path to a subset of the datacube, return the discrete indexes which exist between
        two non-discrete values (lower, upper) for a particular axis (given by label)
        If lower and upper are equal, returns the index which exactly matches that value (if it exists)
        e.g. returns integer discrete points between two floats
        """
        path = self.fit_path(path)
        indexes = axis.find_indexes(path, self)
        idx_between = axis.find_indices_between(indexes, lower, upper, self, method)

        logging.info(f"For axis {axis.name} between {lower} and {upper}, found indices {idx_between}")

        return idx_between

    def get_mapper(self, axis):
        """
        Get the type mapper for a subaxis of the datacube given by label
        """
        return self._axes[axis]

    def remap_path(self, path: DatacubePath):
        for key in path:
            value = path[key]
            path[key] = self._axes[key].remap([value, value])[0][0]
        return path

    @staticmethod
<<<<<<< HEAD
    def create(request, datacube, config={}, axis_options={}, compressed_axes_options=[], alternative_axes=[]):
        # TODO: get the configs as None for pre-determined value and change them to empty dictionary inside the function
        if type(datacube).__name__ == "DataArray":
            from .xarray import XArrayDatacube

            xadatacube = XArrayDatacube(datacube, axis_options, compressed_axes_options)
            return xadatacube
        if type(datacube).__name__ == "GribJump":
            from .fdb import FDBDatacube

            fdbdatacube = FDBDatacube(
                datacube, request, config, axis_options, compressed_axes_options, alternative_axes
            )
            return fdbdatacube
=======
    def create(datacube, axis_options: dict, datacube_options={}, point_cloud_options=None):
        if isinstance(datacube, (xr.core.dataarray.DataArray, xr.core.dataset.Dataset)):
            from .xarray import XArrayDatacube

            xadatacube = XArrayDatacube(
                datacube, axis_options, datacube_options, point_cloud_options=point_cloud_options
            )
            return xadatacube
        else:
            return datacube

    @abstractmethod
    def find_point_cloud(self):
        pass
>>>>>>> 85e17415
<|MERGE_RESOLUTION|>--- conflicted
+++ resolved
@@ -145,13 +145,22 @@
         return path
 
     @staticmethod
-<<<<<<< HEAD
-    def create(request, datacube, config={}, axis_options={}, compressed_axes_options=[], alternative_axes=[]):
+    def create(
+        request,
+        datacube,
+        config={},
+        axis_options={},
+        compressed_axes_options=[],
+        point_cloud_options=None,
+        alternative_axes=[],
+    ):
         # TODO: get the configs as None for pre-determined value and change them to empty dictionary inside the function
         if type(datacube).__name__ == "DataArray":
             from .xarray import XArrayDatacube
 
-            xadatacube = XArrayDatacube(datacube, axis_options, compressed_axes_options)
+            xadatacube = XArrayDatacube(
+                datacube, axis_options, compressed_axes_options, point_cloud_options=point_cloud_options
+            )
             return xadatacube
         if type(datacube).__name__ == "GribJump":
             from .fdb import FDBDatacube
@@ -160,19 +169,7 @@
                 datacube, request, config, axis_options, compressed_axes_options, alternative_axes
             )
             return fdbdatacube
-=======
-    def create(datacube, axis_options: dict, datacube_options={}, point_cloud_options=None):
-        if isinstance(datacube, (xr.core.dataarray.DataArray, xr.core.dataset.Dataset)):
-            from .xarray import XArrayDatacube
-
-            xadatacube = XArrayDatacube(
-                datacube, axis_options, datacube_options, point_cloud_options=point_cloud_options
-            )
-            return xadatacube
-        else:
-            return datacube
 
     @abstractmethod
     def find_point_cloud(self):
-        pass
->>>>>>> 85e17415
+        pass