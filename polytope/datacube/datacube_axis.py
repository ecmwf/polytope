from abc import ABC, abstractmethod
from copy import deepcopy
from typing import Any, List

import numpy as np
import pandas as pd

<<<<<<< HEAD
from ..utility.list_tools import bisect_left_cmp, bisect_right_cmp


def cyclic(cls):
    if cls.is_cyclic:
        from .transformations.datacube_cyclic import DatacubeAxisCyclic

        def update_range():
            for transform in cls.transformations:
                if isinstance(transform, DatacubeAxisCyclic):
                    transformation = transform
                    cls.range = transformation.range

        def to_intervals(range):
            update_range()
            if range[0] == -math.inf:
                range[0] = cls.range[0]
            if range[1] == math.inf:
                range[1] = cls.range[1]
            axis_lower = cls.range[0]
            axis_upper = cls.range[1]
            axis_range = axis_upper - axis_lower
            lower = range[0]
            upper = range[1]
            intervals = []
            if lower < axis_upper:
                # In this case, we want to go from lower to the first remapped cyclic axis upper
                # or the asked upper range value.
                # For example, if we have cyclic range [0,360] and we want to break [-270,180] into intervals,
                # we first want to obtain [-270, 0] as the first range, where 0 is the remapped cyclic axis upper
                # but if we wanted to break [-270, -180] into intervals, we would want to get [-270,-180],
                # where -180 is the asked upper range value.
                loops = int((axis_upper - lower) / axis_range)
                remapped_up = axis_upper - (loops) * axis_range
                new_upper = min(upper, remapped_up)
            else:
                # In this case, since lower >= axis_upper, we need to either go to the asked upper range
                # or we need to go to the first remapped cyclic axis upper which is higher than lower
                new_upper = min(axis_upper + axis_range, upper)
                while new_upper < lower:
                    new_upper = min(new_upper + axis_range, upper)
            intervals.append([lower, new_upper])
            # Now that we have established what the first interval should be, we should just jump from cyclic range
            # to cyclic range until we hit the asked upper range value.
            new_up = deepcopy(new_upper)
            while new_up < upper:
                new_upper = new_up
                new_up = min(upper, new_upper + axis_range)
                intervals.append([new_upper, new_up])
            # Once we have added all the in-between ranges, we need to add the last interval
            intervals.append([new_up, upper])
            return intervals

        def _remap_range_to_axis_range(range):
            update_range()
            axis_lower = cls.range[0]
            axis_upper = cls.range[1]
            axis_range = axis_upper - axis_lower
            lower = range[0]
            upper = range[1]
            if lower < axis_lower:
                # In this case we need to calculate the number of loops between the axis lower
                # and the lower to recenter the lower
                loops = int((axis_lower - lower - cls.tol) / axis_range)
                return_lower = lower + (loops + 1) * axis_range
                return_upper = upper + (loops + 1) * axis_range
            elif lower >= axis_upper:
                # In this case we need to calculate the number of loops between the axis upper
                # and the lower to recenter the lower
                loops = int((lower - axis_upper) / axis_range)
                return_lower = lower - (loops + 1) * axis_range
                return_upper = upper - (loops + 1) * axis_range
            else:
                # In this case, the lower value is already in the right range
                return_lower = lower
                return_upper = upper
            return [return_lower, return_upper]

        def _remap_val_to_axis_range(value):
            return_range = _remap_range_to_axis_range([value, value])
            return return_range[0]

        def remap(range: List):
            update_range()
            if cls.range[0] - cls.tol <= range[0] <= cls.range[1] + cls.tol:
                if cls.range[0] - cls.tol <= range[1] <= cls.range[1] + cls.tol:
                    # If we are already in the cyclic range, return it
                    return [range]
            elif abs(range[0] - range[1]) <= 2 * cls.tol:
                # If we have a range that is just one point, then it should still be counted
                # and so we should take a small interval around it to find values inbetween
                range = [
                    _remap_val_to_axis_range(range[0]) - cls.tol,
                    _remap_val_to_axis_range(range[0]) + cls.tol,
                ]
                return [range]
            range_intervals = cls.to_intervals(range)
            ranges = []
            for interval in range_intervals:
                if abs(interval[0] - interval[1]) > 0:
                    # If the interval is not just a single point, we remap it to the axis range
                    range = _remap_range_to_axis_range([interval[0], interval[1]])
                    up = range[1]
                    low = range[0]
                    if up < low:
                        # Make sure we remap in the right order
                        ranges.append([up - cls.tol, low + cls.tol])
                    else:
                        ranges.append([low - cls.tol, up + cls.tol])
            return ranges

        old_find_indexes = cls.find_indexes

        def find_indexes(path, datacube):
            return old_find_indexes(path, datacube)

        old_unmap_path_key = cls.unmap_path_key

        def unmap_path_key(key_value_path, leaf_path, unwanted_path):
            value = key_value_path[cls.name]
            for transform in cls.transformations:
                if isinstance(transform, DatacubeAxisCyclic):
                    if cls.name == transform.name:
                        new_val = _remap_val_to_axis_range(value)
                        key_value_path[cls.name] = new_val
            key_value_path, leaf_path, unwanted_path = old_unmap_path_key(key_value_path, leaf_path, unwanted_path)
            return (key_value_path, leaf_path, unwanted_path)

        old_unmap_to_datacube = cls.unmap_to_datacube

        def unmap_to_datacube(path, unmapped_path):
            (path, unmapped_path) = old_unmap_to_datacube(path, unmapped_path)
            return (path, unmapped_path)

        old_find_indices_between = cls.find_indices_between

        def find_indices_between(index_ranges, low, up, datacube, method=None):
            update_range()
            indexes_between_ranges = []

            if method != "surrounding" and method != "nearest":
                return old_find_indices_between(index_ranges, low, up, datacube, method)
            else:
                for indexes in index_ranges:
                    if cls.name in datacube.complete_axes:
                        start = indexes.searchsorted(low, "left")
                        end = indexes.searchsorted(up, "right")
                    else:
                        start = bisect.bisect_left(indexes, low)
                        end = bisect.bisect_right(indexes, up)

                    if start - 1 < 0:
                        index_val_found = indexes[-1:][0]
                        indexes_between_ranges.append([index_val_found])
                    if end + 1 > len(indexes):
                        index_val_found = indexes[:2][0]
                        indexes_between_ranges.append([index_val_found])
                    start = max(start - 1, 0)
                    end = min(end + 1, len(indexes))
                    if cls.name in datacube.complete_axes:
                        indexes_between = indexes[start:end].to_list()
                    else:
                        indexes_between = indexes[start:end]
                    indexes_between_ranges.append(indexes_between)
                return indexes_between_ranges

        def offset(range):
            # We first unpad the range by the axis tolerance to make sure that
            # we find the wanted range of the cyclic axis since we padded by the axis tolerance before.
            # Also, it's safer that we find the offset of a value inside the range instead of on the border
            unpadded_range = [range[0] + 1.5 * cls.tol, range[1] - 1.5 * cls.tol]
            cyclic_range = _remap_range_to_axis_range(unpadded_range)
            offset = unpadded_range[0] - cyclic_range[0]
            return offset

        cls.to_intervals = to_intervals
        cls.remap = remap
        cls.offset = offset
        cls.find_indexes = find_indexes
        cls.unmap_to_datacube = unmap_to_datacube
        cls.find_indices_between = find_indices_between
        cls.unmap_path_key = unmap_path_key

    return cls


def mapper(cls):
    from .transformations.datacube_mappers import DatacubeMapper

    if cls.has_mapper:

        def find_indexes(path, datacube):
            # first, find the relevant transformation object that is a mapping in the cls.transformation dico
            for transform in cls.transformations:
                if isinstance(transform, DatacubeMapper):
                    transformation = transform
                    if cls.name == transformation._mapped_axes()[0]:
                        return transformation.first_axis_vals()
                    if cls.name == transformation._mapped_axes()[1]:
                        first_val = path[transformation._mapped_axes()[0]]
                        return transformation.second_axis_vals(first_val)

        old_unmap_to_datacube = cls.unmap_to_datacube

        def unmap_to_datacube(path, unmapped_path):
            (path, unmapped_path) = old_unmap_to_datacube(path, unmapped_path)
            for transform in cls.transformations:
                if isinstance(transform, DatacubeMapper):
                    if cls.name == transform._mapped_axes()[0]:
                        # if we are on the first axis, then need to add the first val to unmapped_path
                        first_val = path.get(cls.name, None)
                        path.pop(cls.name, None)
                        if cls.name not in unmapped_path:
                            # if for some reason, the unmapped_path already has the first axis val, then don't update
                            unmapped_path[cls.name] = first_val
                    if cls.name == transform._mapped_axes()[1]:
                        # if we are on the second axis, then the val of the first axis is stored
                        # inside unmapped_path so can get it from there
                        second_val = path.get(cls.name, None)
                        path.pop(cls.name, None)
                        first_val = unmapped_path.get(transform._mapped_axes()[0], None)
                        unmapped_path.pop(transform._mapped_axes()[0], None)
                        # if the first_val was not in the unmapped_path, then it's still in path
                        if first_val is None:
                            first_val = path.get(transform._mapped_axes()[0], None)
                            path.pop(transform._mapped_axes()[0], None)
                        if first_val is not None and second_val is not None:
                            unmapped_idx = path.get("result", None)
                            unmapped_idx = transform.unmap(first_val, second_val, unmapped_idx)
                            unmapped_path[transform.old_axis] = unmapped_idx
            return (path, unmapped_path)

        old_unmap_path_key = cls.unmap_path_key

        def unmap_path_key(key_value_path, leaf_path, unwanted_path):
            key_value_path, leaf_path, unwanted_path = old_unmap_path_key(key_value_path, leaf_path, unwanted_path)
            value = key_value_path[cls.name]
            for transform in cls.transformations:
                if isinstance(transform, DatacubeMapper):
                    if cls.name == transform._mapped_axes()[0]:
                        unwanted_val = key_value_path[transform._mapped_axes()[0]]
                        unwanted_path[cls.name] = unwanted_val
                    if cls.name == transform._mapped_axes()[1]:
                        first_val = unwanted_path[transform._mapped_axes()[0]]
                        # TODO: the unmapped idx is stashed in the result of a node, not in the leaf path??
                        unmapped_idx = leaf_path.get("result", None)
                        unmapped_idx = transform.unmap(first_val, value, unmapped_idx)
                        leaf_path.pop(transform._mapped_axes()[0], None)
                        key_value_path.pop(cls.name)
                        key_value_path[transform.old_axis] = unmapped_idx
            return (key_value_path, leaf_path, unwanted_path)

        def find_indices_between(index_ranges, low, up, datacube, method=None):
            # TODO: add method for snappping
            indexes_between_ranges = []
            for transform in cls.transformations:
                if isinstance(transform, DatacubeMapper):
                    transformation = transform
                    if cls.name in transformation._mapped_axes():
                        for idxs in index_ranges:
                            if method == "surrounding" or method == "nearest":
                                axis_reversed = transform._axis_reversed[cls.name]
                                if not axis_reversed:
                                    start = bisect.bisect_left(idxs, low)
                                    end = bisect.bisect_right(idxs, up)
                                else:
                                    # TODO: do the custom bisect
                                    end = bisect_left_cmp(idxs, low, cmp=lambda x, y: x > y) + 1
                                    start = bisect_right_cmp(idxs, up, cmp=lambda x, y: x > y)
                                start = max(start - 1, 0)
                                end = min(end + 1, len(idxs))
                                indexes_between = idxs[start:end]
                                indexes_between_ranges.append(indexes_between)
                            else:
                                axis_reversed = transform._axis_reversed[cls.name]
                                if not axis_reversed:
                                    lower_idx = bisect.bisect_left(idxs, low)
                                    upper_idx = bisect.bisect_right(idxs, up)
                                    indexes_between = idxs[lower_idx:upper_idx]
                                else:
                                    # TODO: do the custom bisect
                                    end_idx = bisect_left_cmp(idxs, low, cmp=lambda x, y: x > y) + 1
                                    start_idx = bisect_right_cmp(idxs, up, cmp=lambda x, y: x > y)
                                    indexes_between = idxs[start_idx:end_idx]
                                indexes_between_ranges.append(indexes_between)
            return indexes_between_ranges

        cls.find_indexes = find_indexes
        cls.unmap_to_datacube = unmap_to_datacube
        cls.find_indices_between = find_indices_between
        cls.unmap_path_key = unmap_path_key

    return cls


def merge(cls):
    from .transformations.datacube_merger import DatacubeAxisMerger

    if cls.has_merger:

        def find_indexes(path, datacube):
            # first, find the relevant transformation object that is a mapping in the cls.transformation dico
            for transform in cls.transformations:
                if isinstance(transform, DatacubeAxisMerger):
                    transformation = transform
                    if cls.name == transformation._first_axis:
                        return transformation.merged_values(datacube)

        old_unmap_path_key = cls.unmap_path_key

        def unmap_path_key(key_value_path, leaf_path, unwanted_path):
            key_value_path, leaf_path, unwanted_path = old_unmap_path_key(key_value_path, leaf_path, unwanted_path)
            new_key_value_path = {}
            value = key_value_path[cls.name]
            for transform in cls.transformations:
                if isinstance(transform, DatacubeAxisMerger):
                    if cls.name == transform._first_axis:
                        (first_val, second_val) = transform.unmerge(value)
                        new_key_value_path[transform._first_axis] = first_val
                        new_key_value_path[transform._second_axis] = second_val
            return (new_key_value_path, leaf_path, unwanted_path)

        old_unmap_to_datacube = cls.unmap_to_datacube

        def unmap_to_datacube(path, unmapped_path):
            (path, unmapped_path) = old_unmap_to_datacube(path, unmapped_path)
            for transform in cls.transformations:
                if isinstance(transform, DatacubeAxisMerger):
                    transformation = transform
                    if cls.name == transformation._first_axis:
                        old_val = path.get(cls.name, None)
                        (first_val, second_val) = transformation.unmerge(old_val)
                        path.pop(cls.name, None)
                        path[transformation._first_axis] = first_val
                        path[transformation._second_axis] = second_val
            return (path, unmapped_path)

        def find_indices_between(index_ranges, low, up, datacube, method=None):
            # TODO: add method for snappping
            indexes_between_ranges = []
            for transform in cls.transformations:
                if isinstance(transform, DatacubeAxisMerger):
                    transformation = transform
                    if cls.name in transformation._mapped_axes():
                        for indexes in index_ranges:
                            if method == "surrounding" or method == "nearest":
                                start = indexes.index(low)
                                end = indexes.index(up)
                                start = max(start - 1, 0)
                                end = min(end + 1, len(indexes))
                                indexes_between = indexes[start:end]
                                indexes_between_ranges.append(indexes_between)
                            else:
                                lower_idx = bisect.bisect_left(indexes, low)
                                upper_idx = bisect.bisect_right(indexes, up)
                                indexes_between = indexes[lower_idx:upper_idx]
                                indexes_between_ranges.append(indexes_between)
            return indexes_between_ranges

        def remap(range):
            return [range]

        cls.remap = remap
        cls.find_indexes = find_indexes
        cls.unmap_to_datacube = unmap_to_datacube
        cls.find_indices_between = find_indices_between
        cls.unmap_path_key = unmap_path_key

    return cls


def reverse(cls):
    from .transformations.datacube_reverse import DatacubeAxisReverse

    if cls.reorder:

        def find_indexes(path, datacube):
            # first, find the relevant transformation object that is a mapping in the cls.transformation dico
            subarray = datacube.dataarray.sel(path, method="nearest")
            unordered_indices = datacube.datacube_natural_indexes(cls, subarray)
            if cls.name in datacube.complete_axes:
                ordered_indices = unordered_indices.sort_values()
            else:
                ordered_indices = unordered_indices
            return ordered_indices

        def find_indices_between(index_ranges, low, up, datacube, method=None):
            # TODO: add method for snappping
            indexes_between_ranges = []
            for transform in cls.transformations:
                if isinstance(transform, DatacubeAxisReverse):
                    transformation = transform
                    if cls.name == transformation.name:
                        for indexes in index_ranges:
                            if cls.name in datacube.complete_axes:
                                # Find the range of indexes between lower and upper
                                # https://pandas.pydata.org/docs/reference/api/pandas.Index.searchsorted.html
                                # Assumes the indexes are already sorted (could sort to be sure) and monotonically
                                # increasing
                                if method == "surrounding" or method == "nearest":
                                    start = indexes.searchsorted(low, "left")
                                    end = indexes.searchsorted(up, "right")
                                    start = max(start - 1, 0)
                                    end = min(end + 1, len(indexes))
                                    indexes_between = indexes[start:end].to_list()
                                    indexes_between_ranges.append(indexes_between)
                                else:
                                    start = indexes.searchsorted(low, "left")
                                    end = indexes.searchsorted(up, "right")
                                    indexes_between = indexes[start:end].to_list()
                                    indexes_between_ranges.append(indexes_between)
                            else:
                                if method == "surrounding" or method == "nearest":
                                    start = indexes.index(low)
                                    end = indexes.index(up)
                                    start = max(start - 1, 0)
                                    end = min(end + 1, len(indexes))
                                    indexes_between = indexes[start:end]
                                    indexes_between_ranges.append(indexes_between)
                                else:
                                    lower_idx = bisect.bisect_left(indexes, low)
                                    upper_idx = bisect.bisect_right(indexes, up)
                                    indexes_between = indexes[lower_idx:upper_idx]
                                    indexes_between_ranges.append(indexes_between)
            return indexes_between_ranges

        def remap(range):
            return [range]

        cls.remap = remap
        cls.find_indexes = find_indexes
        cls.find_indices_between = find_indices_between

    return cls


def type_change(cls):
    from .transformations.datacube_type_change import DatacubeAxisTypeChange

    if cls.type_change:
        old_find_indexes = cls.find_indexes

        def find_indexes(path, datacube):
            for transform in cls.transformations:
                if isinstance(transform, DatacubeAxisTypeChange):
                    transformation = transform
                    if cls.name == transformation.name:
                        original_vals = old_find_indexes(path, datacube)
                        return transformation.change_val_type(cls.name, original_vals)

        old_unmap_path_key = cls.unmap_path_key

        def unmap_path_key(key_value_path, leaf_path, unwanted_path):
            key_value_path, leaf_path, unwanted_path = old_unmap_path_key(key_value_path, leaf_path, unwanted_path)
            value = key_value_path[cls.name]
            for transform in cls.transformations:
                if isinstance(transform, DatacubeAxisTypeChange):
                    if cls.name == transform.name:
                        unchanged_val = transform.make_str(value)
                        key_value_path[cls.name] = unchanged_val
            return (key_value_path, leaf_path, unwanted_path)

        def unmap_to_datacube(path, unmapped_path):
            for transform in cls.transformations:
                if isinstance(transform, DatacubeAxisTypeChange):
                    transformation = transform
                    if cls.name == transformation.name:
                        changed_val = path.get(cls.name, None)
                        unchanged_val = transformation.make_str(changed_val)
                        if cls.name in path:
                            path.pop(cls.name, None)
                            unmapped_path[cls.name] = unchanged_val
            return (path, unmapped_path)

        def find_indices_between(index_ranges, low, up, datacube, method=None):
            # TODO: add method for snappping
            indexes_between_ranges = []
            for transform in cls.transformations:
                if isinstance(transform, DatacubeAxisTypeChange):
                    transformation = transform
                    if cls.name == transformation.name:
                        for indexes in index_ranges:
                            if method == "surrounding" or method == "nearest":
                                start = indexes.index(low)
                                end = indexes.index(up)
                                start = max(start - 1, 0)
                                end = min(end + 1, len(indexes))
                                indexes_between = indexes[start:end]
                                indexes_between_ranges.append(indexes_between)
                            else:
                                lower_idx = bisect.bisect_left(indexes, low)
                                upper_idx = bisect.bisect_right(indexes, up)
                                indexes_between = indexes[lower_idx:upper_idx]
                                indexes_between_ranges.append(indexes_between)
            return indexes_between_ranges

        def remap(range):
            return [range]

        cls.remap = remap
        cls.find_indexes = find_indexes
        cls.unmap_to_datacube = unmap_to_datacube
        cls.find_indices_between = find_indices_between
        cls.unmap_path_key = unmap_path_key

    return cls


def null(cls):
    if cls.type_change:
        old_find_indexes = cls.find_indexes

        def find_indexes(path, datacube):
            return old_find_indexes(path, datacube)

        def find_indices_between(index_ranges, low, up, datacube, method=None):
            indexes_between_ranges = []
            for indexes in index_ranges:
                indexes_between = [i for i in indexes if low <= i <= up]
                indexes_between_ranges.append(indexes_between)
            return indexes_between_ranges

        def remap(range):
            return [range]

        cls.remap = remap
        cls.find_indexes = find_indexes
        cls.find_indices_between = find_indices_between

    return cls
=======
from .transformations.datacube_cyclic.cyclic_axis_decorator import cyclic
from .transformations.datacube_mappers.mapper_axis_decorator import mapper
from .transformations.datacube_merger.merger_axis_decorator import merge
from .transformations.datacube_reverse.reverse_axis_decorator import reverse
from .transformations.datacube_type_change.type_change_axis_decorator import type_change
>>>>>>> 2c8787d6


class DatacubeAxis(ABC):
    is_cyclic = False
    has_mapper = False
    has_merger = False
    reorder = False
    type_change = False

    def update_axis(self):
        if self.is_cyclic:
            self = cyclic(self)
        return self

    # Convert from user-provided value to CONTINUOUS type (e.g. float, pd.timestamp)
    @abstractmethod
    def parse(self, value: Any) -> Any:
        pass

    # Convert from CONTINUOUS type to FLOAT
    @abstractmethod
    def to_float(self, value: Any) -> float:
        pass

    # Convert from FLOAT type to CONTINUOUS type
    @abstractmethod
    def from_float(self, value: float) -> Any:
        pass

    def serialize(self, value: Any) -> Any:
        pass

    def to_intervals(self, range):
        return [range]

    def remap(self, range: List) -> Any:
        return [range]

    def unmap_to_datacube(self, path, unmapped_path):
        return (path, unmapped_path)

    def find_indexes(self, path, datacube):
        unmapped_path = {}
        path_copy = deepcopy(path)
        for key in path_copy:
            axis = datacube._axes[key]
            (path, unmapped_path) = axis.unmap_to_datacube(path, unmapped_path)
        subarray = datacube.select(path, unmapped_path)
        return datacube.datacube_natural_indexes(self, subarray)

    def offset(self, value):
        return 0

    def unmap_path_key(self, key_value_path, leaf_path, unwanted_path):
        return (key_value_path, leaf_path, unwanted_path)

    def _remap_val_to_axis_range(self, value):
        return value

    def find_indices_between(self, index_ranges, low, up, datacube, method=None):
        # TODO: add method for snappping
        indexes_between_ranges = []
        for indexes in index_ranges:
            if self.name in datacube.complete_axes:
                # Find the range of indexes between lower and upper
                # https://pandas.pydata.org/docs/reference/api/pandas.Index.searchsorted.html
                # Assumes the indexes are already sorted (could sort to be sure) and monotonically increasing
                if method == "surrounding" or method == "nearest":
                    start = indexes.searchsorted(low, "left")
                    end = indexes.searchsorted(up, "right")
                    start = max(start - 1, 0)
                    end = min(end + 1, len(indexes))
                    indexes_between = indexes[start:end].to_list()
                    indexes_between_ranges.append(indexes_between)
                else:
                    start = indexes.searchsorted(low, "left")
                    end = indexes.searchsorted(up, "right")
                    indexes_between = indexes[start:end].to_list()
                    indexes_between_ranges.append(indexes_between)
            else:
                if method == "surrounding" or method == "nearest":
                    start = indexes.index(low)
                    end = indexes.index(up)
                    start = max(start - 1, 0)
                    end = min(end + 1, len(indexes))
                    indexes_between = indexes[start:end]
                    indexes_between_ranges.append(indexes_between)
                else:
                    indexes_between = [i for i in indexes if low <= i <= up]
                    indexes_between_ranges.append(indexes_between)
        return indexes_between_ranges

    @staticmethod
    def create_standard(name, values, datacube):
        values = np.array(values)
        DatacubeAxis.check_axis_type(name, values)
        if datacube._axes is None:
            datacube._axes = {name: deepcopy(_type_to_axis_lookup[values.dtype.type])}
        else:
            datacube._axes[name] = deepcopy(_type_to_axis_lookup[values.dtype.type])
        datacube._axes[name].name = name
        datacube.axis_counter += 1

    @staticmethod
    def check_axis_type(name, values):
        # NOTE: The values here need to be a numpy array which has a dtype attribute
        if values.dtype.type not in _type_to_axis_lookup:
            raise ValueError(f"Could not create a mapper for index type {values.dtype.type} for axis {name}")


@reverse
@cyclic
@mapper
@type_change
class IntDatacubeAxis(DatacubeAxis):
    def __init__(self):
        self.name = None
        self.tol = 1e-12
        self.range = None
        self.transformations = []
        self.type = 0

    def parse(self, value: Any) -> Any:
        return float(value)

    def to_float(self, value):
        return float(value)

    def from_float(self, value):
        return float(value)

    def serialize(self, value):
        return value


@reverse
@cyclic
@mapper
@type_change
class FloatDatacubeAxis(DatacubeAxis):
    def __init__(self):
        self.name = None
        self.tol = 1e-12
        self.range = None
        self.transformations = []
        self.type = 0.0

    def parse(self, value: Any) -> Any:
        return float(value)

    def to_float(self, value):
        return float(value)

    def from_float(self, value):
        return float(value)

    def serialize(self, value):
        return value


@merge
class PandasTimestampDatacubeAxis(DatacubeAxis):
    def __init__(self):
        self.name = None
        self.tol = 1e-12
        self.range = None
        self.transformations = []
        self.type = pd.Timestamp("2000-01-01T00:00:00")

    def parse(self, value: Any) -> Any:
        if isinstance(value, np.str_):
            value = str(value)
        return pd.Timestamp(value)

    def to_float(self, value: pd.Timestamp):
        if isinstance(value, np.datetime64):
            return float((value - np.datetime64("1970-01-01T00:00:00")).astype("int"))
        else:
            return float(value.value / 10**9)

    def from_float(self, value):
        return pd.Timestamp(int(value), unit="s")

    def serialize(self, value):
        return str(value)

    def offset(self, value):
        return None


@merge
class PandasTimedeltaDatacubeAxis(DatacubeAxis):
    def __init__(self):
        self.name = None
        self.tol = 1e-12
        self.range = None
        self.transformations = []
        self.type = np.timedelta64(0, "s")

    def parse(self, value: Any) -> Any:
        if isinstance(value, np.str_):
            value = str(value)
        return pd.Timedelta(value)

    def to_float(self, value: pd.Timedelta):
        if isinstance(value, np.timedelta64):
            return value.astype("timedelta64[s]").astype(int)
        else:
            return float(value.value / 10**9)

    def from_float(self, value):
        return pd.Timedelta(int(value), unit="s")

    def serialize(self, value):
        return str(value)

    def offset(self, value):
        return None


@type_change
class UnsliceableDatacubeAxis(DatacubeAxis):
    def __init__(self):
        self.name = None
        self.tol = float("NaN")
        self.range = None
        self.transformations = []

    def parse(self, value: Any) -> Any:
        return value

    def to_float(self, value: pd.Timedelta):
        raise TypeError("Tried to slice unsliceable axis")

    def from_float(self, value):
        raise TypeError("Tried to slice unsliceable axis")

    def serialize(self, value):
        raise TypeError("Tried to slice unsliceable axis")


_type_to_axis_lookup = {
    pd.Int64Dtype: IntDatacubeAxis(),
    pd.Timestamp: PandasTimestampDatacubeAxis(),
    np.int64: IntDatacubeAxis(),
    np.datetime64: PandasTimestampDatacubeAxis(),
    np.timedelta64: PandasTimedeltaDatacubeAxis(),
    np.float64: FloatDatacubeAxis(),
    np.str_: UnsliceableDatacubeAxis(),
    str: UnsliceableDatacubeAxis(),
    np.object_: UnsliceableDatacubeAxis(),
}<|MERGE_RESOLUTION|>--- conflicted
+++ resolved
@@ -5,544 +5,11 @@
 import numpy as np
 import pandas as pd
 
-<<<<<<< HEAD
-from ..utility.list_tools import bisect_left_cmp, bisect_right_cmp
-
-
-def cyclic(cls):
-    if cls.is_cyclic:
-        from .transformations.datacube_cyclic import DatacubeAxisCyclic
-
-        def update_range():
-            for transform in cls.transformations:
-                if isinstance(transform, DatacubeAxisCyclic):
-                    transformation = transform
-                    cls.range = transformation.range
-
-        def to_intervals(range):
-            update_range()
-            if range[0] == -math.inf:
-                range[0] = cls.range[0]
-            if range[1] == math.inf:
-                range[1] = cls.range[1]
-            axis_lower = cls.range[0]
-            axis_upper = cls.range[1]
-            axis_range = axis_upper - axis_lower
-            lower = range[0]
-            upper = range[1]
-            intervals = []
-            if lower < axis_upper:
-                # In this case, we want to go from lower to the first remapped cyclic axis upper
-                # or the asked upper range value.
-                # For example, if we have cyclic range [0,360] and we want to break [-270,180] into intervals,
-                # we first want to obtain [-270, 0] as the first range, where 0 is the remapped cyclic axis upper
-                # but if we wanted to break [-270, -180] into intervals, we would want to get [-270,-180],
-                # where -180 is the asked upper range value.
-                loops = int((axis_upper - lower) / axis_range)
-                remapped_up = axis_upper - (loops) * axis_range
-                new_upper = min(upper, remapped_up)
-            else:
-                # In this case, since lower >= axis_upper, we need to either go to the asked upper range
-                # or we need to go to the first remapped cyclic axis upper which is higher than lower
-                new_upper = min(axis_upper + axis_range, upper)
-                while new_upper < lower:
-                    new_upper = min(new_upper + axis_range, upper)
-            intervals.append([lower, new_upper])
-            # Now that we have established what the first interval should be, we should just jump from cyclic range
-            # to cyclic range until we hit the asked upper range value.
-            new_up = deepcopy(new_upper)
-            while new_up < upper:
-                new_upper = new_up
-                new_up = min(upper, new_upper + axis_range)
-                intervals.append([new_upper, new_up])
-            # Once we have added all the in-between ranges, we need to add the last interval
-            intervals.append([new_up, upper])
-            return intervals
-
-        def _remap_range_to_axis_range(range):
-            update_range()
-            axis_lower = cls.range[0]
-            axis_upper = cls.range[1]
-            axis_range = axis_upper - axis_lower
-            lower = range[0]
-            upper = range[1]
-            if lower < axis_lower:
-                # In this case we need to calculate the number of loops between the axis lower
-                # and the lower to recenter the lower
-                loops = int((axis_lower - lower - cls.tol) / axis_range)
-                return_lower = lower + (loops + 1) * axis_range
-                return_upper = upper + (loops + 1) * axis_range
-            elif lower >= axis_upper:
-                # In this case we need to calculate the number of loops between the axis upper
-                # and the lower to recenter the lower
-                loops = int((lower - axis_upper) / axis_range)
-                return_lower = lower - (loops + 1) * axis_range
-                return_upper = upper - (loops + 1) * axis_range
-            else:
-                # In this case, the lower value is already in the right range
-                return_lower = lower
-                return_upper = upper
-            return [return_lower, return_upper]
-
-        def _remap_val_to_axis_range(value):
-            return_range = _remap_range_to_axis_range([value, value])
-            return return_range[0]
-
-        def remap(range: List):
-            update_range()
-            if cls.range[0] - cls.tol <= range[0] <= cls.range[1] + cls.tol:
-                if cls.range[0] - cls.tol <= range[1] <= cls.range[1] + cls.tol:
-                    # If we are already in the cyclic range, return it
-                    return [range]
-            elif abs(range[0] - range[1]) <= 2 * cls.tol:
-                # If we have a range that is just one point, then it should still be counted
-                # and so we should take a small interval around it to find values inbetween
-                range = [
-                    _remap_val_to_axis_range(range[0]) - cls.tol,
-                    _remap_val_to_axis_range(range[0]) + cls.tol,
-                ]
-                return [range]
-            range_intervals = cls.to_intervals(range)
-            ranges = []
-            for interval in range_intervals:
-                if abs(interval[0] - interval[1]) > 0:
-                    # If the interval is not just a single point, we remap it to the axis range
-                    range = _remap_range_to_axis_range([interval[0], interval[1]])
-                    up = range[1]
-                    low = range[0]
-                    if up < low:
-                        # Make sure we remap in the right order
-                        ranges.append([up - cls.tol, low + cls.tol])
-                    else:
-                        ranges.append([low - cls.tol, up + cls.tol])
-            return ranges
-
-        old_find_indexes = cls.find_indexes
-
-        def find_indexes(path, datacube):
-            return old_find_indexes(path, datacube)
-
-        old_unmap_path_key = cls.unmap_path_key
-
-        def unmap_path_key(key_value_path, leaf_path, unwanted_path):
-            value = key_value_path[cls.name]
-            for transform in cls.transformations:
-                if isinstance(transform, DatacubeAxisCyclic):
-                    if cls.name == transform.name:
-                        new_val = _remap_val_to_axis_range(value)
-                        key_value_path[cls.name] = new_val
-            key_value_path, leaf_path, unwanted_path = old_unmap_path_key(key_value_path, leaf_path, unwanted_path)
-            return (key_value_path, leaf_path, unwanted_path)
-
-        old_unmap_to_datacube = cls.unmap_to_datacube
-
-        def unmap_to_datacube(path, unmapped_path):
-            (path, unmapped_path) = old_unmap_to_datacube(path, unmapped_path)
-            return (path, unmapped_path)
-
-        old_find_indices_between = cls.find_indices_between
-
-        def find_indices_between(index_ranges, low, up, datacube, method=None):
-            update_range()
-            indexes_between_ranges = []
-
-            if method != "surrounding" and method != "nearest":
-                return old_find_indices_between(index_ranges, low, up, datacube, method)
-            else:
-                for indexes in index_ranges:
-                    if cls.name in datacube.complete_axes:
-                        start = indexes.searchsorted(low, "left")
-                        end = indexes.searchsorted(up, "right")
-                    else:
-                        start = bisect.bisect_left(indexes, low)
-                        end = bisect.bisect_right(indexes, up)
-
-                    if start - 1 < 0:
-                        index_val_found = indexes[-1:][0]
-                        indexes_between_ranges.append([index_val_found])
-                    if end + 1 > len(indexes):
-                        index_val_found = indexes[:2][0]
-                        indexes_between_ranges.append([index_val_found])
-                    start = max(start - 1, 0)
-                    end = min(end + 1, len(indexes))
-                    if cls.name in datacube.complete_axes:
-                        indexes_between = indexes[start:end].to_list()
-                    else:
-                        indexes_between = indexes[start:end]
-                    indexes_between_ranges.append(indexes_between)
-                return indexes_between_ranges
-
-        def offset(range):
-            # We first unpad the range by the axis tolerance to make sure that
-            # we find the wanted range of the cyclic axis since we padded by the axis tolerance before.
-            # Also, it's safer that we find the offset of a value inside the range instead of on the border
-            unpadded_range = [range[0] + 1.5 * cls.tol, range[1] - 1.5 * cls.tol]
-            cyclic_range = _remap_range_to_axis_range(unpadded_range)
-            offset = unpadded_range[0] - cyclic_range[0]
-            return offset
-
-        cls.to_intervals = to_intervals
-        cls.remap = remap
-        cls.offset = offset
-        cls.find_indexes = find_indexes
-        cls.unmap_to_datacube = unmap_to_datacube
-        cls.find_indices_between = find_indices_between
-        cls.unmap_path_key = unmap_path_key
-
-    return cls
-
-
-def mapper(cls):
-    from .transformations.datacube_mappers import DatacubeMapper
-
-    if cls.has_mapper:
-
-        def find_indexes(path, datacube):
-            # first, find the relevant transformation object that is a mapping in the cls.transformation dico
-            for transform in cls.transformations:
-                if isinstance(transform, DatacubeMapper):
-                    transformation = transform
-                    if cls.name == transformation._mapped_axes()[0]:
-                        return transformation.first_axis_vals()
-                    if cls.name == transformation._mapped_axes()[1]:
-                        first_val = path[transformation._mapped_axes()[0]]
-                        return transformation.second_axis_vals(first_val)
-
-        old_unmap_to_datacube = cls.unmap_to_datacube
-
-        def unmap_to_datacube(path, unmapped_path):
-            (path, unmapped_path) = old_unmap_to_datacube(path, unmapped_path)
-            for transform in cls.transformations:
-                if isinstance(transform, DatacubeMapper):
-                    if cls.name == transform._mapped_axes()[0]:
-                        # if we are on the first axis, then need to add the first val to unmapped_path
-                        first_val = path.get(cls.name, None)
-                        path.pop(cls.name, None)
-                        if cls.name not in unmapped_path:
-                            # if for some reason, the unmapped_path already has the first axis val, then don't update
-                            unmapped_path[cls.name] = first_val
-                    if cls.name == transform._mapped_axes()[1]:
-                        # if we are on the second axis, then the val of the first axis is stored
-                        # inside unmapped_path so can get it from there
-                        second_val = path.get(cls.name, None)
-                        path.pop(cls.name, None)
-                        first_val = unmapped_path.get(transform._mapped_axes()[0], None)
-                        unmapped_path.pop(transform._mapped_axes()[0], None)
-                        # if the first_val was not in the unmapped_path, then it's still in path
-                        if first_val is None:
-                            first_val = path.get(transform._mapped_axes()[0], None)
-                            path.pop(transform._mapped_axes()[0], None)
-                        if first_val is not None and second_val is not None:
-                            unmapped_idx = path.get("result", None)
-                            unmapped_idx = transform.unmap(first_val, second_val, unmapped_idx)
-                            unmapped_path[transform.old_axis] = unmapped_idx
-            return (path, unmapped_path)
-
-        old_unmap_path_key = cls.unmap_path_key
-
-        def unmap_path_key(key_value_path, leaf_path, unwanted_path):
-            key_value_path, leaf_path, unwanted_path = old_unmap_path_key(key_value_path, leaf_path, unwanted_path)
-            value = key_value_path[cls.name]
-            for transform in cls.transformations:
-                if isinstance(transform, DatacubeMapper):
-                    if cls.name == transform._mapped_axes()[0]:
-                        unwanted_val = key_value_path[transform._mapped_axes()[0]]
-                        unwanted_path[cls.name] = unwanted_val
-                    if cls.name == transform._mapped_axes()[1]:
-                        first_val = unwanted_path[transform._mapped_axes()[0]]
-                        # TODO: the unmapped idx is stashed in the result of a node, not in the leaf path??
-                        unmapped_idx = leaf_path.get("result", None)
-                        unmapped_idx = transform.unmap(first_val, value, unmapped_idx)
-                        leaf_path.pop(transform._mapped_axes()[0], None)
-                        key_value_path.pop(cls.name)
-                        key_value_path[transform.old_axis] = unmapped_idx
-            return (key_value_path, leaf_path, unwanted_path)
-
-        def find_indices_between(index_ranges, low, up, datacube, method=None):
-            # TODO: add method for snappping
-            indexes_between_ranges = []
-            for transform in cls.transformations:
-                if isinstance(transform, DatacubeMapper):
-                    transformation = transform
-                    if cls.name in transformation._mapped_axes():
-                        for idxs in index_ranges:
-                            if method == "surrounding" or method == "nearest":
-                                axis_reversed = transform._axis_reversed[cls.name]
-                                if not axis_reversed:
-                                    start = bisect.bisect_left(idxs, low)
-                                    end = bisect.bisect_right(idxs, up)
-                                else:
-                                    # TODO: do the custom bisect
-                                    end = bisect_left_cmp(idxs, low, cmp=lambda x, y: x > y) + 1
-                                    start = bisect_right_cmp(idxs, up, cmp=lambda x, y: x > y)
-                                start = max(start - 1, 0)
-                                end = min(end + 1, len(idxs))
-                                indexes_between = idxs[start:end]
-                                indexes_between_ranges.append(indexes_between)
-                            else:
-                                axis_reversed = transform._axis_reversed[cls.name]
-                                if not axis_reversed:
-                                    lower_idx = bisect.bisect_left(idxs, low)
-                                    upper_idx = bisect.bisect_right(idxs, up)
-                                    indexes_between = idxs[lower_idx:upper_idx]
-                                else:
-                                    # TODO: do the custom bisect
-                                    end_idx = bisect_left_cmp(idxs, low, cmp=lambda x, y: x > y) + 1
-                                    start_idx = bisect_right_cmp(idxs, up, cmp=lambda x, y: x > y)
-                                    indexes_between = idxs[start_idx:end_idx]
-                                indexes_between_ranges.append(indexes_between)
-            return indexes_between_ranges
-
-        cls.find_indexes = find_indexes
-        cls.unmap_to_datacube = unmap_to_datacube
-        cls.find_indices_between = find_indices_between
-        cls.unmap_path_key = unmap_path_key
-
-    return cls
-
-
-def merge(cls):
-    from .transformations.datacube_merger import DatacubeAxisMerger
-
-    if cls.has_merger:
-
-        def find_indexes(path, datacube):
-            # first, find the relevant transformation object that is a mapping in the cls.transformation dico
-            for transform in cls.transformations:
-                if isinstance(transform, DatacubeAxisMerger):
-                    transformation = transform
-                    if cls.name == transformation._first_axis:
-                        return transformation.merged_values(datacube)
-
-        old_unmap_path_key = cls.unmap_path_key
-
-        def unmap_path_key(key_value_path, leaf_path, unwanted_path):
-            key_value_path, leaf_path, unwanted_path = old_unmap_path_key(key_value_path, leaf_path, unwanted_path)
-            new_key_value_path = {}
-            value = key_value_path[cls.name]
-            for transform in cls.transformations:
-                if isinstance(transform, DatacubeAxisMerger):
-                    if cls.name == transform._first_axis:
-                        (first_val, second_val) = transform.unmerge(value)
-                        new_key_value_path[transform._first_axis] = first_val
-                        new_key_value_path[transform._second_axis] = second_val
-            return (new_key_value_path, leaf_path, unwanted_path)
-
-        old_unmap_to_datacube = cls.unmap_to_datacube
-
-        def unmap_to_datacube(path, unmapped_path):
-            (path, unmapped_path) = old_unmap_to_datacube(path, unmapped_path)
-            for transform in cls.transformations:
-                if isinstance(transform, DatacubeAxisMerger):
-                    transformation = transform
-                    if cls.name == transformation._first_axis:
-                        old_val = path.get(cls.name, None)
-                        (first_val, second_val) = transformation.unmerge(old_val)
-                        path.pop(cls.name, None)
-                        path[transformation._first_axis] = first_val
-                        path[transformation._second_axis] = second_val
-            return (path, unmapped_path)
-
-        def find_indices_between(index_ranges, low, up, datacube, method=None):
-            # TODO: add method for snappping
-            indexes_between_ranges = []
-            for transform in cls.transformations:
-                if isinstance(transform, DatacubeAxisMerger):
-                    transformation = transform
-                    if cls.name in transformation._mapped_axes():
-                        for indexes in index_ranges:
-                            if method == "surrounding" or method == "nearest":
-                                start = indexes.index(low)
-                                end = indexes.index(up)
-                                start = max(start - 1, 0)
-                                end = min(end + 1, len(indexes))
-                                indexes_between = indexes[start:end]
-                                indexes_between_ranges.append(indexes_between)
-                            else:
-                                lower_idx = bisect.bisect_left(indexes, low)
-                                upper_idx = bisect.bisect_right(indexes, up)
-                                indexes_between = indexes[lower_idx:upper_idx]
-                                indexes_between_ranges.append(indexes_between)
-            return indexes_between_ranges
-
-        def remap(range):
-            return [range]
-
-        cls.remap = remap
-        cls.find_indexes = find_indexes
-        cls.unmap_to_datacube = unmap_to_datacube
-        cls.find_indices_between = find_indices_between
-        cls.unmap_path_key = unmap_path_key
-
-    return cls
-
-
-def reverse(cls):
-    from .transformations.datacube_reverse import DatacubeAxisReverse
-
-    if cls.reorder:
-
-        def find_indexes(path, datacube):
-            # first, find the relevant transformation object that is a mapping in the cls.transformation dico
-            subarray = datacube.dataarray.sel(path, method="nearest")
-            unordered_indices = datacube.datacube_natural_indexes(cls, subarray)
-            if cls.name in datacube.complete_axes:
-                ordered_indices = unordered_indices.sort_values()
-            else:
-                ordered_indices = unordered_indices
-            return ordered_indices
-
-        def find_indices_between(index_ranges, low, up, datacube, method=None):
-            # TODO: add method for snappping
-            indexes_between_ranges = []
-            for transform in cls.transformations:
-                if isinstance(transform, DatacubeAxisReverse):
-                    transformation = transform
-                    if cls.name == transformation.name:
-                        for indexes in index_ranges:
-                            if cls.name in datacube.complete_axes:
-                                # Find the range of indexes between lower and upper
-                                # https://pandas.pydata.org/docs/reference/api/pandas.Index.searchsorted.html
-                                # Assumes the indexes are already sorted (could sort to be sure) and monotonically
-                                # increasing
-                                if method == "surrounding" or method == "nearest":
-                                    start = indexes.searchsorted(low, "left")
-                                    end = indexes.searchsorted(up, "right")
-                                    start = max(start - 1, 0)
-                                    end = min(end + 1, len(indexes))
-                                    indexes_between = indexes[start:end].to_list()
-                                    indexes_between_ranges.append(indexes_between)
-                                else:
-                                    start = indexes.searchsorted(low, "left")
-                                    end = indexes.searchsorted(up, "right")
-                                    indexes_between = indexes[start:end].to_list()
-                                    indexes_between_ranges.append(indexes_between)
-                            else:
-                                if method == "surrounding" or method == "nearest":
-                                    start = indexes.index(low)
-                                    end = indexes.index(up)
-                                    start = max(start - 1, 0)
-                                    end = min(end + 1, len(indexes))
-                                    indexes_between = indexes[start:end]
-                                    indexes_between_ranges.append(indexes_between)
-                                else:
-                                    lower_idx = bisect.bisect_left(indexes, low)
-                                    upper_idx = bisect.bisect_right(indexes, up)
-                                    indexes_between = indexes[lower_idx:upper_idx]
-                                    indexes_between_ranges.append(indexes_between)
-            return indexes_between_ranges
-
-        def remap(range):
-            return [range]
-
-        cls.remap = remap
-        cls.find_indexes = find_indexes
-        cls.find_indices_between = find_indices_between
-
-    return cls
-
-
-def type_change(cls):
-    from .transformations.datacube_type_change import DatacubeAxisTypeChange
-
-    if cls.type_change:
-        old_find_indexes = cls.find_indexes
-
-        def find_indexes(path, datacube):
-            for transform in cls.transformations:
-                if isinstance(transform, DatacubeAxisTypeChange):
-                    transformation = transform
-                    if cls.name == transformation.name:
-                        original_vals = old_find_indexes(path, datacube)
-                        return transformation.change_val_type(cls.name, original_vals)
-
-        old_unmap_path_key = cls.unmap_path_key
-
-        def unmap_path_key(key_value_path, leaf_path, unwanted_path):
-            key_value_path, leaf_path, unwanted_path = old_unmap_path_key(key_value_path, leaf_path, unwanted_path)
-            value = key_value_path[cls.name]
-            for transform in cls.transformations:
-                if isinstance(transform, DatacubeAxisTypeChange):
-                    if cls.name == transform.name:
-                        unchanged_val = transform.make_str(value)
-                        key_value_path[cls.name] = unchanged_val
-            return (key_value_path, leaf_path, unwanted_path)
-
-        def unmap_to_datacube(path, unmapped_path):
-            for transform in cls.transformations:
-                if isinstance(transform, DatacubeAxisTypeChange):
-                    transformation = transform
-                    if cls.name == transformation.name:
-                        changed_val = path.get(cls.name, None)
-                        unchanged_val = transformation.make_str(changed_val)
-                        if cls.name in path:
-                            path.pop(cls.name, None)
-                            unmapped_path[cls.name] = unchanged_val
-            return (path, unmapped_path)
-
-        def find_indices_between(index_ranges, low, up, datacube, method=None):
-            # TODO: add method for snappping
-            indexes_between_ranges = []
-            for transform in cls.transformations:
-                if isinstance(transform, DatacubeAxisTypeChange):
-                    transformation = transform
-                    if cls.name == transformation.name:
-                        for indexes in index_ranges:
-                            if method == "surrounding" or method == "nearest":
-                                start = indexes.index(low)
-                                end = indexes.index(up)
-                                start = max(start - 1, 0)
-                                end = min(end + 1, len(indexes))
-                                indexes_between = indexes[start:end]
-                                indexes_between_ranges.append(indexes_between)
-                            else:
-                                lower_idx = bisect.bisect_left(indexes, low)
-                                upper_idx = bisect.bisect_right(indexes, up)
-                                indexes_between = indexes[lower_idx:upper_idx]
-                                indexes_between_ranges.append(indexes_between)
-            return indexes_between_ranges
-
-        def remap(range):
-            return [range]
-
-        cls.remap = remap
-        cls.find_indexes = find_indexes
-        cls.unmap_to_datacube = unmap_to_datacube
-        cls.find_indices_between = find_indices_between
-        cls.unmap_path_key = unmap_path_key
-
-    return cls
-
-
-def null(cls):
-    if cls.type_change:
-        old_find_indexes = cls.find_indexes
-
-        def find_indexes(path, datacube):
-            return old_find_indexes(path, datacube)
-
-        def find_indices_between(index_ranges, low, up, datacube, method=None):
-            indexes_between_ranges = []
-            for indexes in index_ranges:
-                indexes_between = [i for i in indexes if low <= i <= up]
-                indexes_between_ranges.append(indexes_between)
-            return indexes_between_ranges
-
-        def remap(range):
-            return [range]
-
-        cls.remap = remap
-        cls.find_indexes = find_indexes
-        cls.find_indices_between = find_indices_between
-
-    return cls
-=======
 from .transformations.datacube_cyclic.cyclic_axis_decorator import cyclic
 from .transformations.datacube_mappers.mapper_axis_decorator import mapper
 from .transformations.datacube_merger.merger_axis_decorator import merge
 from .transformations.datacube_reverse.reverse_axis_decorator import reverse
 from .transformations.datacube_type_change.type_change_axis_decorator import type_change
->>>>>>> 2c8787d6
 
 
 class DatacubeAxis(ABC):
