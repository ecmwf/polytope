from typing import List

from .options import PolytopeOptions
from .shapes import ConvexPolytope
from .utility.exceptions import AxisOverdefinedError


class Request:
    """Encapsulates a request for data"""

    def __init__(self, *shapes):
        self.shapes = list(shapes)
        self.check_axes()

    def check_axes(self):
        """Check that all axes are defined by the combination of shapes, and that they are defined only once"""
        defined_axes = []

        for shape in self.shapes:
            for axis in shape.axes():
                if axis not in defined_axes:
                    defined_axes.append(axis)
                else:
                    raise AxisOverdefinedError(axis)

    def polytopes(self):
        """Returns the representation of the request as polytopes"""
        polytopes = []
        for shape in self.shapes:
            polytopes.extend(shape.polytope())
        return polytopes

    def __repr__(self):
        return_str = ""
        for shape in self.shapes:
            return_str += shape.__repr__() + "\n"
        return return_str


class Polytope:
    def __init__(self, request, datacube, engine=None, options=None):
        from .datacube import Datacube
        from .engine import Engine

        if options is None:
            options = {}

        axis_options, compressed_axes_options, config, alternative_axes = PolytopeOptions.get_polytope_options(options)

        self.datacube = Datacube.create(
            request, datacube, config, axis_options, compressed_axes_options, alternative_axes
        )
        self.engine = engine if engine is not None else Engine.default()
        self.time = 0

    def slice(self, polytopes: List[ConvexPolytope]):
        """Low-level API which takes a polytope geometry object and uses it to slice the datacube"""
        return self.engine.extract(self.datacube, polytopes)

    def retrieve(self, request: Request, method="standard"):
        """Higher-level API which takes a request and uses it to slice the datacube"""
<<<<<<< HEAD
        # self.datacube.check_branching_axes(request)
        import time

        time0 = time.time()
        request_tree = self.engine.extract(self.datacube, request.polytopes())
        print("POLYTOPE FIND TREE BY SLICING")
        print(time.time() - time0)
        time1 = time.time()
=======
        import time
        time0 = time.time()
        request_tree = self.engine.extract(self.datacube, request.polytopes())
        self.time = time.time() - time0
>>>>>>> 6f61e898
        self.datacube.get(request_tree)
        print("FDB GET TIME")
        print(time.time() - time1)
        return request_tree<|MERGE_RESOLUTION|>--- conflicted
+++ resolved
@@ -59,7 +59,6 @@
 
     def retrieve(self, request: Request, method="standard"):
         """Higher-level API which takes a request and uses it to slice the datacube"""
-<<<<<<< HEAD
         # self.datacube.check_branching_axes(request)
         import time
 
@@ -68,12 +67,6 @@
         print("POLYTOPE FIND TREE BY SLICING")
         print(time.time() - time0)
         time1 = time.time()
-=======
-        import time
-        time0 = time.time()
-        request_tree = self.engine.extract(self.datacube, request.polytopes())
-        self.time = time.time() - time0
->>>>>>> 6f61e898
         self.datacube.get(request_tree)
         print("FDB GET TIME")
         print(time.time() - time1)
