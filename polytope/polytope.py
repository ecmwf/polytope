import logging
from typing import List

from .options import PolytopeOptions
from .shapes import ConvexPolytope
from .utility.exceptions import AxisOverdefinedError


class Request:
    """Encapsulates a request for data"""

    def __init__(self, *shapes):
        self.shapes = list(shapes)
        self.check_axes()

    def check_axes(self):
        """Check that all axes are defined by the combination of shapes, and that they are defined only once"""
        defined_axes = []

        for shape in self.shapes:
            for axis in shape.axes():
                if axis not in defined_axes:
                    defined_axes.append(axis)
                else:
                    raise AxisOverdefinedError(axis)

    def polytopes(self):
        """Returns the representation of the request as polytopes"""
        polytopes = []
        for shape in self.shapes:
            polytopes.extend(shape.polytope())
        return polytopes

    def __repr__(self):
        return_str = ""
        for shape in self.shapes:
            return_str += shape.__repr__() + "\n"
        return return_str


class Polytope:
    def __init__(self, datacube, engine=None, options=None):
        from .datacube import Datacube
        from .engine import Engine

        if options is None:
            options = {}

        axis_options, compressed_axes_options, config, alternative_axes = PolytopeOptions.get_polytope_options(options)

        self.datacube = Datacube.create(datacube, config, axis_options, compressed_axes_options, alternative_axes)
        self.engine = engine if engine is not None else Engine.default()
        self.time = 0

    def slice(self, polytopes: List[ConvexPolytope]):
        """Low-level API which takes a polytope geometry object and uses it to slice the datacube"""
        return self.engine.extract(self.datacube, polytopes)

    def retrieve(self, request: Request, method="standard", context=None):
        """Higher-level API which takes a request and uses it to slice the datacube"""
        if context is None:
            context = {}
        logging.info("Starting request for %s ", context)
        self.datacube.check_branching_axes(request)
        request_tree = self.engine.extract(self.datacube, request.polytopes())
<<<<<<< HEAD
        logging.info("Sliced polytopes")
        self.datacube.get(request_tree)
        logging.info("Retrieved data")
=======
        logging.info("Created request tree for %s ", context)
        self.datacube.get(request_tree, context)
        logging.info("Retrieved data for %s ", context)
>>>>>>> 34e550fe
        return request_tree<|MERGE_RESOLUTION|>--- conflicted
+++ resolved
@@ -63,13 +63,7 @@
         logging.info("Starting request for %s ", context)
         self.datacube.check_branching_axes(request)
         request_tree = self.engine.extract(self.datacube, request.polytopes())
-<<<<<<< HEAD
-        logging.info("Sliced polytopes")
-        self.datacube.get(request_tree)
-        logging.info("Retrieved data")
-=======
         logging.info("Created request tree for %s ", context)
         self.datacube.get(request_tree, context)
         logging.info("Retrieved data for %s ", context)
->>>>>>> 34e550fe
         return request_tree