--- conflicted
+++ resolved
@@ -66,23 +66,17 @@
             nearest_points_3 = find_nearest_latlon("./tests/data/foo.grib", lat[0], lon[2])
             eccodes_lat = nearest_points[0][0]["lat"]
             eccodes_lon = nearest_points[0][0]["lon"]
-<<<<<<< HEAD
             eccodes_value = nearest_points[0][0]["value"]
-=======
             eccodes_lat_2 = nearest_points_2[0][0]["lat"]
             eccodes_lon_2 = nearest_points_2[0][0]["lon"]
             eccodes_lat_3 = nearest_points_3[0][0]["lat"]
             eccodes_lon_3 = nearest_points_3[0][0]["lon"]
->>>>>>> 353d84e0
             eccodes_lats.append(eccodes_lat)
             assert eccodes_lat - tol <= lat[0]
             assert lat[0] <= eccodes_lat + tol
             assert eccodes_lon - tol <= lon[0]
             assert lon[0] <= eccodes_lon + tol
-<<<<<<< HEAD
             assert eccodes_value == tree_result
-        assert len(eccodes_lats) == 9
-=======
             assert eccodes_lat_2 - tol <= lat[0]
             assert lat[0] <= eccodes_lat_2 + tol
             assert eccodes_lon_2 - tol <= lon[1]
@@ -91,5 +85,4 @@
             assert lat[0] <= eccodes_lat_3 + tol
             assert eccodes_lon_3 - tol <= lon[2]
             assert lon[2] <= eccodes_lon_3 + tol
-        assert len(eccodes_lats) == 3
->>>>>>> 353d84e0
+        assert len(eccodes_lats) == 3