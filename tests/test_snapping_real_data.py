--- conflicted
+++ resolved
@@ -6,10 +6,7 @@
 from earthkit import data
 from helper_functions import download_test_data
 
-<<<<<<< HEAD
-=======
 from polytope_feature.engine.hullslicer import HullSlicer
->>>>>>> 7ffc2b46
 from polytope_feature.polytope import Polytope, Request
 from polytope_feature.shapes import Box, Select
 
@@ -20,23 +17,19 @@
         download_test_data(nexus_url, "era5-levels-members.grib")
 
         ds = data.from_source("file", "./tests/data/era5-levels-members.grib")
-<<<<<<< HEAD
-        array = ds.to_xarray().isel(step=0).t
-=======
-        array = ds.to_xarray(engine="cfgrib").isel(step=0).t
+        self.array = ds.to_xarray(engine="cfgrib").isel(step=0).t
         self.slicer = HullSlicer()
->>>>>>> 7ffc2b46
-        options = {
+        self.options = {
             "axis_config": [
                 {"axis_name": "latitude", "transformations": [{"name": "reverse", "is_reverse": True}]},
                 {"axis_name": "longitude", "transformations": [{"name": "cyclic", "range": [0, 360]}]},
             ],
             "compressed_axes_config": ["longitude", "latitude", "step", "time", "number", "isobaricInhPa"],
         }
-        self.API = Polytope(
-            datacube=array,
-            options=options,
-        )
+        # self.API = Polytope(
+        #     datacube=array,
+        #     options=options,
+        # )
 
     @pytest.mark.internet
     def test_surrounding_on_grid_point(self):
@@ -48,6 +41,12 @@
             Select("latitude", [requested_lat], method="surrounding"),
             Select("longitude", [requested_lon], method="surrounding"),
             Select("step", [np.timedelta64(0, "s")]),
+        )
+
+        self.API = Polytope(
+            request,
+            datacube=self.array,
+            options=self.options,
         )
         result = self.API.retrieve(request)
         result.pprint()
