import numpy as np
import pytest
from earthkit import data
from helper_functions import download_test_data

<<<<<<< HEAD
=======
from polytope_feature.engine.hullslicer import HullSlicer
>>>>>>> 7ffc2b46
from polytope_feature.polytope import Polytope, Request
from polytope_feature.shapes import Box, Select


class TestSlicingEra5Data:
    def setup_method(self, method):
        nexus_url = "https://get.ecmwf.int/test-data/polytope/test-data/era5-levels-members.grib"
        download_test_data(nexus_url, "era5-levels-members.grib")

        ds = data.from_source("file", "./tests/data/era5-levels-members.grib")
<<<<<<< HEAD
        array = ds.to_xarray().isel(step=0).t
=======
        array = ds.to_xarray(engine="cfgrib").isel(step=0).t
        self.slicer = HullSlicer()
>>>>>>> 7ffc2b46
        options = {
            "axis_config": [{"axis_name": "latitude", "transformations": [{"name": "reverse", "is_reverse": True}]}],
            "compressed_axes_config": ["number", "time", "latitude", "longitude", "step", "isobaricInhPa"],
        }
        self.API = Polytope(
            datacube=array,
            options=options,
        )

    @pytest.mark.internet
    def test_2D_box(self):
        request = Request(
            Box(["number", "isobaricInhPa"], [3, 0.0], [6, 1000.0]),
            Select("time", ["2017-01-02T12:00:00"]),
            Box(["latitude", "longitude"], lower_corner=[0.0, 0.0], upper_corner=[10.0, 30.0]),
            Select("step", [np.timedelta64(0, "s")]),
        )

        result = self.API.retrieve(request)
        result.pprint()

        assert len(result.leaves) == 1<|MERGE_RESOLUTION|>--- conflicted
+++ resolved
@@ -3,10 +3,7 @@
 from earthkit import data
 from helper_functions import download_test_data
 
-<<<<<<< HEAD
-=======
 from polytope_feature.engine.hullslicer import HullSlicer
->>>>>>> 7ffc2b46
 from polytope_feature.polytope import Polytope, Request
 from polytope_feature.shapes import Box, Select
 
@@ -17,17 +14,14 @@
         download_test_data(nexus_url, "era5-levels-members.grib")
 
         ds = data.from_source("file", "./tests/data/era5-levels-members.grib")
-<<<<<<< HEAD
-        array = ds.to_xarray().isel(step=0).t
-=======
         array = ds.to_xarray(engine="cfgrib").isel(step=0).t
         self.slicer = HullSlicer()
->>>>>>> 7ffc2b46
         options = {
             "axis_config": [{"axis_name": "latitude", "transformations": [{"name": "reverse", "is_reverse": True}]}],
             "compressed_axes_config": ["number", "time", "latitude", "longitude", "step", "isobaricInhPa"],
         }
         self.API = Polytope(
+            request={},
             datacube=array,
             options=options,
         )
