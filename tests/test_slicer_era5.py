--- conflicted
+++ resolved
@@ -8,12 +8,8 @@
 
 class TestSlicingEra5Data:
     def setup_method(self, method):
-<<<<<<< HEAD
-        array = xr.open_dataset("./tests/data/era5-levels-members.grib", engine="cfgrib").t
-=======
         ds = data.from_source("file", "./tests/data/era5-levels-members.grib")
-        array = ds.to_xarray().isel(step=0)
->>>>>>> 06b34659
+        array = ds.to_xarray().isel(step=0).t
         self.xarraydatacube = XArrayDatacube(array)
         self.slicer = HullSlicer()
         self.API = Polytope(datacube=array, engine=self.slicer)
