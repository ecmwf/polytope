import numpy as np
import pandas as pd
import xarray as xr

from polytope.datacube.backends.xarray import XArrayDatacube
from polytope.engine.hullslicer import HullSlicer
from polytope.polytope import Polytope, Request
from polytope.shapes import Box, Select


class TestSlicingCyclicAxisNegVals:
    def setup_method(self, method):
        # Create a dataarray with 3 labelled axes using different index types
        array = xr.DataArray(
            np.random.randn(3, 6, 129, 11),
            dims=("date", "step", "level", "long"),
            coords={
                "date": pd.date_range("2000-01-01", "2000-01-03", 3),
                "step": [0, 3, 6, 9, 12, 15],
                "level": range(1, 130),
                "long": [-0.1, -0.2, -0.3, -0.4, -0.5, -0.6, -0.7, -0.8, -0.9, -1.0, -1.1][::-1],
            },
        )
        options = {
            "long": {"transformation": {"cyclic": [-1.1, -0.1]}},
            "level": {"transformation": {"cyclic": [1, 129]}},
        }
        self.xarraydatacube = XArrayDatacube(array)
        self.slicer = HullSlicer()
        self.API = Polytope(datacube=array, engine=self.slicer, axis_options=options)

    # Testing different shapes

    def test_cyclic_float_axis_across_seam(self):
        request = Request(
            Box(["step", "long"], [0, 0.8], [3, 1.7]), Select("date", ["2000-01-01"]), Select("level", [128])
        )
        result = self.API.retrieve(request)
        result.pprint()
        assert len(result.leaves) == 20
        assert [leaf.value for leaf in result.leaves] == [
            -1.1,
            -1.0,
            -0.9,
            -0.8,
            -0.7,
            -0.6,
            -0.5,
            -0.4,
            -0.3,
            -0.2,
            -1.1,
            -1.0,
            -0.9,
            -0.8,
            -0.7,
            -0.6,
            -0.5,
            -0.4,
            -0.3,
            -0.2,
        ]

    def test_cyclic_float_axis_inside_cyclic_range(self):
        request = Request(
            Box(["step", "long"], [0, 0.0], [3, 0.7]), Select("date", ["2000-01-01"]), Select("level", [128])
        )
        result = self.API.retrieve(request)
        # result.pprint()
        assert len(result.leaves) == 16
        assert [leaf.value for leaf in result.leaves] == [
            -1.0,
            -0.9,
            -0.8,
            -0.7,
            -0.6,
            -0.5,
            -0.4,
            -0.3,
            -1.0,
            -0.9,
            -0.8,
            -0.7,
            -0.6,
            -0.5,
            -0.4,
            -0.3,
        ]

    def test_cyclic_float_axis_above_axis_range(self):
        request = Request(
            Box(["step", "long"], [0, 1.3], [3, 1.7]), Select("date", ["2000-01-01"]), Select("level", [128])
        )
        result = self.API.retrieve(request)
        # result.pprint()
        assert len(result.leaves) == 10
        assert [leaf.value for leaf in result.leaves] == [-0.7, -0.6, -0.5, -0.4, -0.3, -0.7, -0.6, -0.5, -0.4, -0.3]

    def test_cyclic_float_axis_two_range_loops(self):
        request = Request(
            Box(["step", "long"], [0, 0.3], [3, 2.7]), Select("date", ["2000-01-01"]), Select("level", [128])
        )
        result = self.API.retrieve(request)
        result.pprint()
        assert len(result.leaves) == 20
        assert [leaf.value for leaf in result.leaves] == [
            -1.1,
            -1.0,
            -0.9,
            -0.8,
            -0.7,
            -0.6,
            -0.5,
            -0.4,
            -0.3,
            -0.2,
            -1.1,
            -1.0,
            -0.9,
            -0.8,
            -0.7,
            -0.6,
            -0.5,
            -0.4,
            -0.3,
            -0.2,
        ]

    def test_cyclic_float_axis_below_axis_range(self):
        request = Request(
            Box(["step", "long"], [0, -0.7], [3, -0.3]), Select("date", ["2000-01-01"]), Select("level", [128])
        )
        result = self.API.retrieve(request)
        assert len(result.leaves) == 10
        assert [leaf.value for leaf in result.leaves] == [-0.7, -0.6, -0.5, -0.4, -0.3, -0.7, -0.6, -0.5, -0.4, -0.3]

    def test_cyclic_float_axis_below_axis_range_crossing_seam(self):
        request = Request(
            Box(["step", "long"], [0, -0.7], [3, 0.3]), Select("date", ["2000-01-01"]), Select("level", [128])
        )
        result = self.API.retrieve(request)
<<<<<<< HEAD
        # result.pprint()
        assert len(result.leaves) == 20
=======
        assert len(result.leaves) == 22
>>>>>>> 29074862
        assert [leaf.value for leaf in result.leaves] == [
            -1.0,
            -0.9,
            -0.8,
            -0.7,
            -0.6,
            -0.5,
            -0.4,
            -0.3,
            -0.2,
            -0.1,
            -1.0,
            -0.9,
            -0.8,
            -0.7,
            -0.6,
            -0.5,
            -0.4,
            -0.3,
            -0.2,
            -0.1,
        ]<|MERGE_RESOLUTION|>--- conflicted
+++ resolved
@@ -139,12 +139,8 @@
             Box(["step", "long"], [0, -0.7], [3, 0.3]), Select("date", ["2000-01-01"]), Select("level", [128])
         )
         result = self.API.retrieve(request)
-<<<<<<< HEAD
         # result.pprint()
         assert len(result.leaves) == 20
-=======
-        assert len(result.leaves) == 22
->>>>>>> 29074862
         assert [leaf.value for leaf in result.leaves] == [
             -1.0,
             -0.9,
