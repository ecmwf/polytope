--- conflicted
+++ resolved
@@ -3,10 +3,7 @@
 import pytest
 import xarray as xr
 
-<<<<<<< HEAD
-=======
 from polytope_feature.engine.hullslicer import HullSlicer
->>>>>>> 7ffc2b46
 from polytope_feature.polytope import Polytope, Request
 from polytope_feature.shapes import Box, Select
 from polytope_feature.utility.exceptions import UnsliceableShapeError
@@ -21,11 +18,7 @@
             coords={"date": pd.date_range("2000-01-01", "2000-01-03", 3), "variable": ["a"], "level": range(1, 130)},
         )
         options = {"compressed_axes_config": ["date", "variable", "level"]}
-<<<<<<< HEAD
         self.API = Polytope(request={}, datacube=array, options=options)
-=======
-        self.API = Polytope(datacube=array, engine=self.slicer, options=options)
->>>>>>> 7ffc2b46
 
     # Testing different shapes
 
