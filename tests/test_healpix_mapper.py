import pytest
from earthkit import data
from helper_functions import download_test_data, find_nearest_latlon

from polytope.datacube.transformations.datacube_mappers.mapper_types.healpix import (
    HealpixGridMapper,
)
from polytope.engine.hullslicer import HullSlicer
from polytope.polytope import Polytope, Request
from polytope.shapes import Box, Select


class TestOctahedralGrid:
    def setup_method(self, method):
        nexus_url = "https://get.ecmwf.int/test-data/polytope/test-data/healpix.grib"
        download_test_data(nexus_url, "healpix.grib")

        ds = data.from_source("file", "./tests/data/healpix.grib")
        self.latlon_array = ds.to_xarray().isel(step=0).isel(time=0).isel(isobaricInhPa=0).z
        self.options = {
            "axis_config": [
                {
                    "axis_name": "values",
                    "transformations": [
                        {"name": "mapper", "type": "healpix", "resolution": 32, "axes": ["latitude", "longitude"]}
                    ],
                },
                {"axis_name": "longitude", "transformations": [{"name": "cyclic", "range": [0, 360]}]},
                {"axis_name": "latitude", "transformations": [{"name": "reverse", "is_reverse": True}]},
            ],
            "compressed_axes_config": ["longitude", "latitude", "step", "time", "isobaricInhPa", "valid_time"],
        }
        self.slicer = HullSlicer()
        self.API = Polytope(
            request={},
            datacube=self.latlon_array,
            engine=self.slicer,
            options=self.options,
        )

    @pytest.mark.internet
    def test_healpix_grid(self):
        request = Request(
            Box(["latitude", "longitude"], [-2, -2], [10, 10]),
            Select("time", ["2022-12-14T12:00:00"]),
            Select("step", ["01:00:00"]),
            Select("isobaricInhPa", [500]),
            Select("valid_time", ["2022-12-14T13:00:00"]),
        )
        result = self.API.retrieve(request)
        result.pprint()
<<<<<<< HEAD
        assert len(result.leaves) == 45
=======
        assert len(result.leaves) == 10
        assert result.leaves[0].result[1].size == 3
        assert result.leaves[1].result[1].size == 5
>>>>>>> 353d84e0

        lats = []
        lons = []
        eccodes_lats = []
        tol = 1e-8
        for i, leaf in enumerate(result.leaves):
            cubepath = leaf.flatten()
            tree_result = leaf.result[1].tolist()
            lat = cubepath["latitude"][0]
            new_lons = cubepath["longitude"]
            for lon in new_lons:
                lats.append(lat)
                lons.append(lon)
                nearest_points = find_nearest_latlon("./tests/data/healpix.grib", lat, lon)
                eccodes_lat = nearest_points[0][0]["lat"]
                eccodes_lon = nearest_points[0][0]["lon"]
                eccodes_result = nearest_points[0][0]["value"]

                mapper = HealpixGridMapper("base", ["base", "base"], 32)
                assert nearest_points[0][0]["index"] == mapper.unmap((lat,), (lon,))
                assert eccodes_lat - tol <= lat
                assert lat <= eccodes_lat + tol
                assert eccodes_lon - tol <= lon
                assert lon <= eccodes_lon + tol
                tol = 1e-2
                assert abs(eccodes_result - tree_result) <= tol
            eccodes_lats.append(lat)
<<<<<<< HEAD
        assert len(eccodes_lats) == 45
=======
        assert len(eccodes_lats) == 10
>>>>>>> 353d84e0
<|MERGE_RESOLUTION|>--- conflicted
+++ resolved
@@ -49,13 +49,9 @@
         )
         result = self.API.retrieve(request)
         result.pprint()
-<<<<<<< HEAD
         assert len(result.leaves) == 45
-=======
-        assert len(result.leaves) == 10
         assert result.leaves[0].result[1].size == 3
         assert result.leaves[1].result[1].size == 5
->>>>>>> 353d84e0
 
         lats = []
         lons = []
@@ -83,8 +79,4 @@
                 tol = 1e-2
                 assert abs(eccodes_result - tree_result) <= tol
             eccodes_lats.append(lat)
-<<<<<<< HEAD
-        assert len(eccodes_lats) == 45
-=======
-        assert len(eccodes_lats) == 10
->>>>>>> 353d84e0
+        assert len(eccodes_lats) == 45