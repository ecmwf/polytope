--- conflicted
+++ resolved
@@ -15,7 +15,6 @@
         ds = data.from_source("file", "./tests/data/healpix.grib")
         self.latlon_array = ds.to_xarray().isel(step=0).isel(time=0).isel(isobaricInhPa=0).z
         self.options = {
-<<<<<<< HEAD
             "config": [
                 {
                     "axis_name": "values",
@@ -24,12 +23,8 @@
                     ],
                 },
                 {"axis_name": "longitude", "transformations": [{"name": "cyclic", "range": [0, 360]}]},
+                {"axis_name": "latitude", "transformations": [{"name": "reverse", "is_reverse": True}]},
             ]
-=======
-            "values": {"mapper": {"type": "healpix", "resolution": 32, "axes": ["latitude", "longitude"]}},
-            "longitude": {"cyclic": [0, 360]},
-            "latitude": {"reverse": True},
->>>>>>> 13cb5342
         }
         self.slicer = HullSlicer()
         self.API = Polytope(datacube=self.latlon_array, engine=self.slicer, axis_options=self.options)
