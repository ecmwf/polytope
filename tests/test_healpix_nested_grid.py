<<<<<<< HEAD
import geopandas as gpd
import matplotlib.pyplot as plt
import pandas as pd
import pytest

=======
import pandas as pd
import pytest

# import geopandas as gpd
from helper_functions import find_nearest_latlon

>>>>>>> d7b961ab
from polytope.datacube.transformations.datacube_mappers.mapper_types.healpix_nested import (
    NestedHealpixGridMapper,
)
from polytope.engine.hullslicer import HullSlicer
from polytope.polytope import Polytope, Request
from polytope.shapes import Box, Select
<<<<<<< HEAD
=======

# import matplotlib.pyplot as plt
>>>>>>> d7b961ab


class TestHealpixNestedGrid:
    def setup_method(self, method):
        self.options = {
            "axis_config": [
                {
                    "axis_name": "date",
                    "transformations": [{"name": "merge", "other_axis": "time", "linkers": ["T", "00"]}],
                },
                {
                    "axis_name": "values",
                    "transformations": [
                        {
                            "name": "mapper",
                            "type": "healpix_nested",
                            "resolution": 128,
                            "axes": ["latitude", "longitude"],
                        }
                    ],
                },
                {"axis_name": "latitude", "transformations": [{"name": "reverse", "is_reverse": True}]},
                {"axis_name": "longitude", "transformations": [{"name": "cyclic", "range": [0, 360]}]},
            ],
            "pre_path": {"class": "d1", "expver": "0001", "levtype": "sfc", "stream": "clte"},
            "compressed_axes_config": [
                "longitude",
                "latitude",
            ],
            "alternative_axes": [
                {
                    "axis_name": "class",
                    "values": [
                        "d1",
                    ],
                },
                {
                    "axis_name": "activity",
                    "values": [
                        "ScenarioMIP",
                    ],
                },
                {
                    "axis_name": "dataset",
                    "values": ["climate-dt"],
                },
                {
                    "axis_name": "date",
                    "values": ["20200102"],
                },
                {
                    "axis_name": "time",
                    "values": ["0100"],
                },
                {
                    "axis_name": "experiment",
                    "values": ["SSP3-7.0"],
                },
                {
                    "axis_name": "expver",
                    "values": ["0001"],
                },
                {
                    "axis_name": "generation",
                    "values": ["1"],
                },
                {
                    "axis_name": "levtype",
                    "values": ["sfc"],
                },
                {
                    "axis_name": "model",
                    "values": ["IFS-NEMO"],
                },
                {
                    "axis_name": "param",
                    "values": ["167"],
                },
                {
                    "axis_name": "realization",
                    "values": ["1"],
                },
                {
                    "axis_name": "resolution",
                    "values": ["standard"],
                },
                {
                    "axis_name": "stream",
                    "values": ["clte"],
                },
                {
                    "axis_name": "type",
                    "values": ["fc"],
                },
            ],
        }

    @pytest.mark.internet
    @pytest.mark.fdb
    def test_healpix_nested_grid(self):
        import pygribjump as gj

        request = Request(
            Select("activity", ["ScenarioMIP"]),
            Select("class", ["d1"]),
            Select("dataset", ["climate-dt"]),
            Select("date", [pd.Timestamp("20200102T010000")]),
            Select("experiment", ["SSP3-7.0"]),
            Select("expver", ["0001"]),
            Select("generation", ["1"]),
            Select("levtype", ["sfc"]),
            Select("model", ["IFS-NEMO"]),
            Select("param", ["167"]),
            Select("realization", ["1"]),
            Select("resolution", ["standard"]),
            Select("stream", ["clte"]),
            Select("type", ["fc"]),
            Box(["latitude", "longitude"], [0, 0], [2, 2]),
        )

        self.fdbdatacube = gj.GribJump()
        self.slicer = HullSlicer()
        self.API = Polytope(
            request=request,
            datacube=self.fdbdatacube,
            engine=self.slicer,
            options=self.options,
        )

        result = self.API.retrieve(request)
        result.pprint()
        assert len(result.leaves) == 21
<<<<<<< HEAD

        from helper_functions import find_nearest_latlon
=======
>>>>>>> d7b961ab

        lats = []
        lons = []
        eccodes_lats = []
        eccodes_lons = []
        tol = 1e-8
        for i, leaf in enumerate(result.leaves[:]):
            cubepath = leaf.flatten()
            result_tree = leaf.result[0]
            lat = cubepath["latitude"]
            lon = cubepath["longitude"]
            lats.append(lat)
            lons.append(lon)
            nearest_points = find_nearest_latlon("./tests/data/healpix_nested.grib", lat[0], lon[0])
            eccodes_lat = nearest_points[0][0]["lat"]
            eccodes_lon = nearest_points[0][0]["lon"]
            eccodes_result = nearest_points[3][0]["value"]
            eccodes_lats.append(eccodes_lat)
            eccodes_lons.append(eccodes_lon)

            mapper = NestedHealpixGridMapper("base", ["base", "base"], 128)
            assert nearest_points[0][0]["index"] == mapper.unmap(lat, lon)
            assert eccodes_lat - tol <= lat[0]
            assert lat[0] <= eccodes_lat + tol
            assert eccodes_lon - tol <= lon[0]
            assert lon[0] <= eccodes_lon + tol
            assert eccodes_result == result_tree
        assert len(eccodes_lats) == 21

<<<<<<< HEAD
        worldmap = gpd.read_file(gpd.datasets.get_path("naturalearth_lowres"))
        fig, ax = plt.subplots(figsize=(12, 6))
        worldmap.plot(color="darkgrey", ax=ax)

        plt.scatter(lons, lats, s=18, c="red", cmap="YlOrRd")
        plt.scatter(eccodes_lons, eccodes_lats, s=6, c="green")
        plt.colorbar(label="Temperature")
        plt.show()
=======
        # worldmap = gpd.read_file(gpd.datasets.get_path("naturalearth_lowres"))
        # fig, ax = plt.subplots(figsize=(12, 6))
        # worldmap.plot(color="darkgrey", ax=ax)

        # plt.scatter(lons, lats, s=18, c="red", cmap="YlOrRd")
        # plt.scatter(eccodes_lons, eccodes_lats, s=6, c="green")
        # plt.colorbar(label="Temperature")
        # plt.show()
>>>>>>> d7b961ab
<|MERGE_RESOLUTION|>--- conflicted
+++ resolved
@@ -1,28 +1,14 @@
-<<<<<<< HEAD
 import geopandas as gpd
 import matplotlib.pyplot as plt
 import pandas as pd
 import pytest
 
-=======
-import pandas as pd
-import pytest
-
-# import geopandas as gpd
-from helper_functions import find_nearest_latlon
-
->>>>>>> d7b961ab
 from polytope.datacube.transformations.datacube_mappers.mapper_types.healpix_nested import (
     NestedHealpixGridMapper,
 )
 from polytope.engine.hullslicer import HullSlicer
 from polytope.polytope import Polytope, Request
 from polytope.shapes import Box, Select
-<<<<<<< HEAD
-=======
-
-# import matplotlib.pyplot as plt
->>>>>>> d7b961ab
 
 
 class TestHealpixNestedGrid:
@@ -155,11 +141,8 @@
         result = self.API.retrieve(request)
         result.pprint()
         assert len(result.leaves) == 21
-<<<<<<< HEAD
 
         from helper_functions import find_nearest_latlon
-=======
->>>>>>> d7b961ab
 
         lats = []
         lons = []
@@ -189,16 +172,6 @@
             assert eccodes_result == result_tree
         assert len(eccodes_lats) == 21
 
-<<<<<<< HEAD
-        worldmap = gpd.read_file(gpd.datasets.get_path("naturalearth_lowres"))
-        fig, ax = plt.subplots(figsize=(12, 6))
-        worldmap.plot(color="darkgrey", ax=ax)
-
-        plt.scatter(lons, lats, s=18, c="red", cmap="YlOrRd")
-        plt.scatter(eccodes_lons, eccodes_lats, s=6, c="green")
-        plt.colorbar(label="Temperature")
-        plt.show()
-=======
         # worldmap = gpd.read_file(gpd.datasets.get_path("naturalearth_lowres"))
         # fig, ax = plt.subplots(figsize=(12, 6))
         # worldmap.plot(color="darkgrey", ax=ax)
@@ -206,5 +179,4 @@
         # plt.scatter(lons, lats, s=18, c="red", cmap="YlOrRd")
         # plt.scatter(eccodes_lons, eccodes_lats, s=6, c="green")
         # plt.colorbar(label="Temperature")
-        # plt.show()
->>>>>>> d7b961ab
+        # plt.show()