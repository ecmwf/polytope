--- conflicted
+++ resolved
@@ -41,12 +41,7 @@
                 },
             ],
             "pre_path": {"date": "20250110"},
-<<<<<<< HEAD
-=======
-            "grid_online_path": "https://sites.ecmwf.int/repository/polytope/test-data/icon_grid_0026_R03B07_G.nc",
-            "grid_local_directory": "",
             "engine_options": self.engine_options,
->>>>>>> fbc89d66
         }
 
     @pytest.mark.fdb
