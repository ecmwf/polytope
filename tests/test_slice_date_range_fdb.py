--- conflicted
+++ resolved
@@ -11,21 +11,10 @@
     def setup_method(self, method):
         # Create a dataarray with 3 labelled axes using different index types
         self.options = {
-<<<<<<< HEAD
-            "values": {
-                "transformation": {
-                    "mapper": {"type": "octahedral", "resolution": 1280, "axes": ["latitude", "longitude"]}
-                }
-            },
-            "date": {"transformation": {"merge": {"with": "time", "linkers": ["T", "00"]}}},
-            "step": {"transformation": {"type_change": "int"}},
-            "number": {"transformation": {"type_change": "int"}},
-=======
             "values": {"mapper": {"type": "octahedral", "resolution": 1280, "axes": ["latitude", "longitude"]}},
             "date": {"merge": {"with": "time", "linkers": ["T", "00"]}},
             "step": {"type_change": "int"},
             "number": {"type_change": "int"},
->>>>>>> e2a5b5f9
         }
         self.config = {"class": "od", "expver": "0001", "levtype": "sfc", "step": 0}
         self.fdbdatacube = FDBDatacube(self.config, axis_options=self.options)
@@ -37,7 +26,6 @@
     def test_fdb_datacube(self):
         request = Request(
             Select("step", [0]),
-            Select("number", [1]),
             Select("levtype", ["sfc"]),
             Span("date", pd.Timestamp("20230625T120000"), pd.Timestamp("20230626T120000")),
             Select("domain", ["g"]),
