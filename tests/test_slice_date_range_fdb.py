import pandas as pd
import pytest

from polytope.engine.hullslicer import HullSlicer
from polytope.polytope import Polytope, Request
from polytope.shapes import Box, Disk, Select, Span


class TestSlicingFDBDatacube:
    def setup_method(self, method):
        # Create a dataarray with 3 labelled axes using different index types
        self.options = {
            "axis_config": [
                {"axis_name": "number", "transformations": [{"name": "type_change", "type": "int"}]},
                {"axis_name": "step", "transformations": [{"name": "type_change", "type": "int"}]},
                {
                    "axis_name": "date",
                    "transformations": [{"name": "merge", "other_axis": "time", "linkers": ["T", "00"]}],
                },
                {
                    "axis_name": "values",
                    "transformations": [
                        {"name": "mapper", "type": "octahedral", "resolution": 1280, "axes": ["latitude", "longitude"]}
                    ],
                },
                {"axis_name": "latitude", "transformations": [{"name": "reverse", "is_reverse": True}]},
                {"axis_name": "longitude", "transformations": [{"name": "cyclic", "range": [0, 360]}]},
            ],
            "pre_path": {"class": "od", "expver": "0001", "levtype": "sfc", "stream": "oper"},
            "compressed_axes_config": [
                "longitude",
                "latitude",
                "levtype",
                "step",
                "date",
                "domain",
                "expver",
                "param",
                "class",
                "stream",
                "type",
            ],
        }

    # Testing different shapes
    @pytest.mark.fdb
    def test_fdb_datacube(self):
        import pygribjump as gj

        request = Request(
            Select("step", [0]),
            Select("levtype", ["sfc"]),
            Span("date", pd.Timestamp("20230625T120000"), pd.Timestamp("20230626T120000")),
            Select("domain", ["g"]),
            Select("expver", ["0001"]),
            Select("param", ["167"]),
            Select("class", ["od"]),
            Select("stream", ["oper"]),
            Select("type", ["an"]),
            Box(["latitude", "longitude"], [0, 0], [0.2, 0.2]),
        )

        self.fdbdatacube = gj.GribJump()
        self.slicer = HullSlicer()
        self.API = Polytope(
            request=request,
            datacube=self.fdbdatacube,
            engine=self.slicer,
            options=self.options,
        )
        result = self.API.retrieve(request)
        result.pprint()
<<<<<<< HEAD
        assert len(result.leaves) == 9
=======
        assert len(result.leaves) == 3
        for i in range(len(result.leaves)):
            assert len(result.leaves[i].result) == 3
>>>>>>> 353d84e0

    @pytest.mark.fdb
    def test_fdb_datacube_disk(self):
        import pygribjump as gj

        request = Request(
            Select("step", [0]),
            Select("levtype", ["sfc"]),
            Span("date", pd.Timestamp("20230625T120000"), pd.Timestamp("20230626T120000")),
            Select("domain", ["g"]),
            Select("expver", ["0001"]),
            Select("param", ["167"]),
            Select("class", ["od"]),
            Select("stream", ["oper"]),
            Select("type", ["an"]),
            Disk(["latitude", "longitude"], [0, 0], [0.1, 0.1]),
        )

        self.fdbdatacube = gj.GribJump()
        self.slicer = HullSlicer()
        self.API = Polytope(
            request=request,
            datacube=self.fdbdatacube,
            engine=self.slicer,
            options=self.options,
        )
        result = self.API.retrieve(request)
        result.pprint()
<<<<<<< HEAD
        assert len(result.leaves) == 6
        for i in range(len(result.leaves)):
            assert len(result.leaves[i].result) == 1
=======
        assert len(result.leaves) == 2
        assert len(result.leaves[0].result) == 3
        assert len(result.leaves[1].result) == 3
        assert len(result.leaves[0].values) == 3
        assert len(result.leaves[1].values) == 3
>>>>>>> 353d84e0

    @pytest.mark.fdb
    def test_fdb_datacube_disk_2(self):
        import pygribjump as gj

        request = Request(
            Select("step", [0]),
            Select("levtype", ["sfc"]),
            Span("date", pd.Timestamp("20230625T120000"), pd.Timestamp("20230626T120000")),
            Select("domain", ["g"]),
            Select("expver", ["0001"]),
            Select("param", ["167"]),
            Select("class", ["od"]),
            Select("stream", ["oper"]),
            Select("type", ["an"]),
            Disk(["latitude", "longitude"], [0.05, 0.070148090413], [0.1, 0.15]),
        )

        self.fdbdatacube = gj.GribJump()
        self.slicer = HullSlicer()
        self.API = Polytope(
            request=request,
            datacube=self.fdbdatacube,
            engine=self.slicer,
            options=self.options,
        )
        result = self.API.retrieve(request)
        result.pprint()
<<<<<<< HEAD
        assert len(result.leaves) == 11
        for i in range(len(result.leaves)):
            assert result.leaves[i].result is not None
=======
        assert len(result.leaves) == 3
        assert len(result.leaves[0].result) == 3
        assert len(result.leaves[1].result) == 5
        assert len(result.leaves[2].result) == 3
        assert len(result.leaves[0].values) == 3
        assert len(result.leaves[1].values) == 5
        assert len(result.leaves[2].values) == 3
>>>>>>> 353d84e0
<|MERGE_RESOLUTION|>--- conflicted
+++ resolved
@@ -70,13 +70,9 @@
         )
         result = self.API.retrieve(request)
         result.pprint()
-<<<<<<< HEAD
-        assert len(result.leaves) == 9
-=======
         assert len(result.leaves) == 3
         for i in range(len(result.leaves)):
             assert len(result.leaves[i].result) == 3
->>>>>>> 353d84e0
 
     @pytest.mark.fdb
     def test_fdb_datacube_disk(self):
@@ -105,17 +101,11 @@
         )
         result = self.API.retrieve(request)
         result.pprint()
-<<<<<<< HEAD
-        assert len(result.leaves) == 6
-        for i in range(len(result.leaves)):
-            assert len(result.leaves[i].result) == 1
-=======
         assert len(result.leaves) == 2
         assert len(result.leaves[0].result) == 3
         assert len(result.leaves[1].result) == 3
         assert len(result.leaves[0].values) == 3
         assert len(result.leaves[1].values) == 3
->>>>>>> 353d84e0
 
     @pytest.mark.fdb
     def test_fdb_datacube_disk_2(self):
@@ -144,11 +134,6 @@
         )
         result = self.API.retrieve(request)
         result.pprint()
-<<<<<<< HEAD
-        assert len(result.leaves) == 11
-        for i in range(len(result.leaves)):
-            assert result.leaves[i].result is not None
-=======
         assert len(result.leaves) == 3
         assert len(result.leaves[0].result) == 3
         assert len(result.leaves[1].result) == 5
@@ -156,4 +141,65 @@
         assert len(result.leaves[0].values) == 3
         assert len(result.leaves[1].values) == 5
         assert len(result.leaves[2].values) == 3
->>>>>>> 353d84e0
+
+    @pytest.mark.fdb
+    def test_fdb_datacube_disk(self):
+        import pygribjump as gj
+
+        request = Request(
+            Select("step", [0]),
+            Select("levtype", ["sfc"]),
+            Span("date", pd.Timestamp("20230625T120000"), pd.Timestamp("20230626T120000")),
+            Select("domain", ["g"]),
+            Select("expver", ["0001"]),
+            Select("param", ["167"]),
+            Select("class", ["od"]),
+            Select("stream", ["oper"]),
+            Select("type", ["an"]),
+            Disk(["latitude", "longitude"], [0, 0], [0.1, 0.1]),
+        )
+
+        self.fdbdatacube = gj.GribJump()
+        self.slicer = HullSlicer()
+        self.API = Polytope(
+            request=request,
+            datacube=self.fdbdatacube,
+            engine=self.slicer,
+            options=self.options,
+        )
+        result = self.API.retrieve(request)
+        result.pprint()
+        assert len(result.leaves) == 6
+        for i in range(len(result.leaves)):
+            assert len(result.leaves[i].result) == 1
+
+    @pytest.mark.fdb
+    def test_fdb_datacube_disk_2(self):
+        import pygribjump as gj
+
+        request = Request(
+            Select("step", [0]),
+            Select("levtype", ["sfc"]),
+            Span("date", pd.Timestamp("20230625T120000"), pd.Timestamp("20230626T120000")),
+            Select("domain", ["g"]),
+            Select("expver", ["0001"]),
+            Select("param", ["167"]),
+            Select("class", ["od"]),
+            Select("stream", ["oper"]),
+            Select("type", ["an"]),
+            Disk(["latitude", "longitude"], [0.05, 0.070148090413], [0.1, 0.15]),
+        )
+
+        self.fdbdatacube = gj.GribJump()
+        self.slicer = HullSlicer()
+        self.API = Polytope(
+            request=request,
+            datacube=self.fdbdatacube,
+            engine=self.slicer,
+            options=self.options,
+        )
+        result = self.API.retrieve(request)
+        result.pprint()
+        assert len(result.leaves) == 11
+        for i in range(len(result.leaves)):
+            assert result.leaves[i].result is not None