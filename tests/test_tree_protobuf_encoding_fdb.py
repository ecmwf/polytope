--- conflicted
+++ resolved
@@ -12,10 +12,6 @@
     def test_encoding(self):
         import pygribjump as gj
 
-<<<<<<< HEAD
-=======
-        from polytope_feature.engine.hullslicer import HullSlicer
->>>>>>> 7ffc2b46
         from polytope_feature.polytope import Polytope, Request
         from polytope_feature.shapes import Box, Select
 
@@ -65,6 +61,7 @@
         }
         self.fdbdatacube = gj.GribJump()
         self.API = Polytope(
+            request,
             datacube=self.fdbdatacube,
             options=self.options,
         )
