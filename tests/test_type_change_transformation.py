--- conflicted
+++ resolved
@@ -2,14 +2,10 @@
 import pandas as pd
 import xarray as xr
 
-<<<<<<< HEAD
-=======
 from polytope_feature.datacube.transformations.datacube_type_change.datacube_type_change import (
     TypeChangeSubHourlyTimeSteps,
     TypeChangeSubHourlyTimeStepsCompact,
 )
-from polytope_feature.engine.hullslicer import HullSlicer
->>>>>>> 640fd12e
 from polytope_feature.polytope import Polytope, Request
 from polytope_feature.shapes import Select
 
