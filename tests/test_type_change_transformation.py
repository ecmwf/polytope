import numpy as np
import xarray as xr

<<<<<<< HEAD
=======
from polytope_feature.engine.hullslicer import HullSlicer
>>>>>>> 7ffc2b46
from polytope_feature.polytope import Polytope, Request
from polytope_feature.shapes import Select


class TestTypeChangeTransformation:
    def setup_method(self, method):
        # Create a dataarray with 4 labelled axes using different index types
        array = xr.DataArray(
            np.random.randn(2),
            dims=("step"),
            coords={
                "step": ["0", "1"],
            },
        )
        self.array = array
        options = {
            "axis_config": [{"axis_name": "step", "transformations": [{"name": "type_change", "type": "int"}]}],
            "compressed_axes_config": ["step"],
        }
<<<<<<< HEAD
        self.API = Polytope(request={}, datacube=array, options=options)
=======
        self.slicer = HullSlicer()
        self.API = Polytope(datacube=array, engine=self.slicer, options=options)
>>>>>>> 7ffc2b46

    def test_merge_axis(self):
        request = Request(Select("step", [0]))
        result = self.API.retrieve(request)
        result.pprint()
        assert result.leaves[0].flatten()["step"] == (0,)<|MERGE_RESOLUTION|>--- conflicted
+++ resolved
@@ -1,10 +1,7 @@
 import numpy as np
 import xarray as xr
 
-<<<<<<< HEAD
-=======
 from polytope_feature.engine.hullslicer import HullSlicer
->>>>>>> 7ffc2b46
 from polytope_feature.polytope import Polytope, Request
 from polytope_feature.shapes import Select
 
@@ -24,12 +21,8 @@
             "axis_config": [{"axis_name": "step", "transformations": [{"name": "type_change", "type": "int"}]}],
             "compressed_axes_config": ["step"],
         }
-<<<<<<< HEAD
+        self.slicer = HullSlicer()
         self.API = Polytope(request={}, datacube=array, options=options)
-=======
-        self.slicer = HullSlicer()
-        self.API = Polytope(datacube=array, engine=self.slicer, options=options)
->>>>>>> 7ffc2b46
 
     def test_merge_axis(self):
         request = Request(Select("step", [0]))
