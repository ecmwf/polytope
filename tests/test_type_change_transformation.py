import numpy as np
import pandas as pd
import xarray as xr

from polytope_feature.datacube.transformations.datacube_type_change.datacube_type_change import (
<<<<<<< HEAD
    TypeChangeStrToFloat,
)
from polytope_feature.engine.hullslicer import HullSlicer
=======
    TypeChangeSubHourlyTimeSteps,
    TypeChangeSubHourlyTimeStepsCompact,
)
>>>>>>> 30516324
from polytope_feature.polytope import Polytope, Request
from polytope_feature.shapes import Select


class TestIntTypeChangeTransformation:
    def setup_method(self, method):
        # Create a dataarray with 4 labelled axes using different index types
        array = xr.DataArray(
            np.random.randn(2),
            dims=("step"),
            coords={
                "step": ["0", "1"],
            },
        )
        self.array = array
        options = {
            "axis_config": [{"axis_name": "step", "transformations": [{"name": "type_change", "type": "int"}]}],
            "compressed_axes_config": ["step"],
        }
        self.API = Polytope(datacube=array, options=options)

    def test_int_type_change_axis(self):
        request = Request(Select("step", [0]))
        result = self.API.retrieve(request)
        result.pprint()
        assert result.leaves[0].flatten()["step"] == (0,)

    def test_subhourly_step_type_change_axis(self):
<<<<<<< HEAD
        type_change_transform = TypeChangeStrToFloat("step", "float")

        assert type_change_transform.transform_type("0.5") == 0.5
        assert type_change_transform.transform_type("0") == 0.0

        assert type_change_transform.make_str([0.1]) == ("0.1",)
        assert type_change_transform.make_str([0.0]) == ("0",)
=======
        type_change_transform = TypeChangeSubHourlyTimeSteps("step", "subhourly_step")

        assert type_change_transform.transform_type("2") == pd.Timedelta(hours=2)
        assert type_change_transform.transform_type(3) == pd.Timedelta(hours=3)
        assert type_change_transform.transform_type("70m") == pd.Timedelta(hours=1, minutes=10)
        assert type_change_transform.transform_type("1h15m") == pd.Timedelta(hours=1, minutes=15)

        assert type_change_transform.make_str([pd.Timedelta(hours=1, minutes=15)]) == "1h15m"
        assert type_change_transform.make_str([pd.Timedelta(minutes=20)]) == "20m"
        assert type_change_transform.make_str([pd.Timedelta(hours=2)]) == "2"
        assert type_change_transform.make_str([pd.Timedelta(hours=0)]) == "0"

    def test_subhourly_step_compact_type_change_axis(self):
        type_change_transform = TypeChangeSubHourlyTimeStepsCompact("step", "subhourly_step_compact")

        assert type_change_transform.transform_type("2") == pd.Timedelta(hours=2)
        assert type_change_transform.transform_type(3) == pd.Timedelta(hours=3)
        assert type_change_transform.transform_type("70m") == pd.Timedelta(hours=1, minutes=10)
        assert type_change_transform.transform_type("1h15m") == pd.Timedelta(hours=1, minutes=15)

        assert type_change_transform.make_str([pd.Timedelta(hours=1, minutes=15)]) == "75m"
        assert type_change_transform.make_str([pd.Timedelta(minutes=20)]) == "20m"
        assert type_change_transform.make_str([pd.Timedelta(hours=2)]) == "2"
        assert type_change_transform.make_str([pd.Timedelta(hours=0)]) == "0"
>>>>>>> 30516324
<|MERGE_RESOLUTION|>--- conflicted
+++ resolved
@@ -3,15 +3,10 @@
 import xarray as xr
 
 from polytope_feature.datacube.transformations.datacube_type_change.datacube_type_change import (
-<<<<<<< HEAD
     TypeChangeStrToFloat,
-)
-from polytope_feature.engine.hullslicer import HullSlicer
-=======
     TypeChangeSubHourlyTimeSteps,
     TypeChangeSubHourlyTimeStepsCompact,
 )
->>>>>>> 30516324
 from polytope_feature.polytope import Polytope, Request
 from polytope_feature.shapes import Select
 
@@ -39,8 +34,7 @@
         result.pprint()
         assert result.leaves[0].flatten()["step"] == (0,)
 
-    def test_subhourly_step_type_change_axis(self):
-<<<<<<< HEAD
+    def test_float_type_change_axis(self):
         type_change_transform = TypeChangeStrToFloat("step", "float")
 
         assert type_change_transform.transform_type("0.5") == 0.5
@@ -48,7 +42,8 @@
 
         assert type_change_transform.make_str([0.1]) == ("0.1",)
         assert type_change_transform.make_str([0.0]) == ("0",)
-=======
+
+    def test_subhourly_step_type_change_axis(self):
         type_change_transform = TypeChangeSubHourlyTimeSteps("step", "subhourly_step")
 
         assert type_change_transform.transform_type("2") == pd.Timedelta(hours=2)
@@ -72,5 +67,4 @@
         assert type_change_transform.make_str([pd.Timedelta(hours=1, minutes=15)]) == "75m"
         assert type_change_transform.make_str([pd.Timedelta(minutes=20)]) == "20m"
         assert type_change_transform.make_str([pd.Timedelta(hours=2)]) == "2"
-        assert type_change_transform.make_str([pd.Timedelta(hours=0)]) == "0"
->>>>>>> 30516324
+        assert type_change_transform.make_str([pd.Timedelta(hours=0)]) == "0"