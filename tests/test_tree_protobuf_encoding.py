import pytest

from polytope_feature.datacube.backends.mock import MockDatacube
from polytope_feature.datacube.datacube_axis import (
    FloatDatacubeAxis,
    IntDatacubeAxis,
    PandasTimedeltaDatacubeAxis,
    PandasTimestampDatacubeAxis,
    UnsliceableDatacubeAxis,
)
from polytope_feature.datacube.tensor_index_tree import TensorIndexTree
from polytope_feature.datacube.tree_encoding import decode_tree, encode_tree


class TestEncoder:
    def setup_method(self):
        self.fake_tree = TensorIndexTree()
        child_ax1 = IntDatacubeAxis()
        child_ax1.name = "ax1"
        child1 = TensorIndexTree(child_ax1, ("1",))
        child_ax2 = PandasTimestampDatacubeAxis()
        child_ax2.name = "timestamp_ax"
        child2 = TensorIndexTree(child_ax2, ("string",))
        grandchild_ax1 = FloatDatacubeAxis()
        grandchild_ax1.name = "ax2"
        grandchild1 = TensorIndexTree(grandchild_ax1, ("2.3",))
        grandchild_ax2 = UnsliceableDatacubeAxis()
        grandchild_ax2.name = "ax3"
        grandchild2 = TensorIndexTree(grandchild_ax2, ("var1",))
        grandchild_ax3 = PandasTimedeltaDatacubeAxis()
        grandchild_ax3.name = "timedelta_ax"
        grandchild3 = TensorIndexTree(grandchild_ax3, ("0.0001",))
        child1.add_child(grandchild2)
        child1.add_child(grandchild1)
        child2.add_child(grandchild3)
        # TODO: test the timestamp and timedelta axes too
        self.fake_tree.add_child(child1)
        self.fake_tree.add_child(child2)
        self.datacube = MockDatacube({"ax1": 1, "ax2": 1, "ax3": 1, "timestamp_ax": 1, "timedelta_ax": 1})
        self.datacube._axes = {
            "ax1": child_ax1,
            "ax2": grandchild_ax1,
            "ax3": grandchild_ax2,
            "timestamp_ax": child_ax2,
            "timedelta_ax": grandchild_ax3,
        }

    @pytest.mark.fdb
    def test_encoding(self):
        import pygribjump as gj

<<<<<<< HEAD
        from polytope_feature.polytope import Polytope, Request
        from polytope_feature.shapes import Box, Select
=======
        from polytope_feature.engine.hullslicer import HullSlicer
        from polytope_feature.polytope import Polytope
>>>>>>> 7ffc2b46

        self.options = {
            "pre_path": {"class": "od", "expver": "0001", "levtype": "sfc", "stream": "oper"},
        }
        self.fdbdatacube = gj.GribJump()
        self.API = Polytope(
            datacube=self.fdbdatacube,
            options=self.options,
        )
        fdb_datacube = self.API.datacube
        fdb_datacube.prep_tree_encoding(self.fake_tree)
        encoded_bytes = encode_tree(self.fake_tree)
        decoded_tree = decode_tree(self.datacube, encoded_bytes)
        decoded_tree.pprint()
        assert decoded_tree.leaves[0].result_size == [1, 1]<|MERGE_RESOLUTION|>--- conflicted
+++ resolved
@@ -49,19 +49,14 @@
     def test_encoding(self):
         import pygribjump as gj
 
-<<<<<<< HEAD
-        from polytope_feature.polytope import Polytope, Request
-        from polytope_feature.shapes import Box, Select
-=======
-        from polytope_feature.engine.hullslicer import HullSlicer
         from polytope_feature.polytope import Polytope
->>>>>>> 7ffc2b46
 
         self.options = {
             "pre_path": {"class": "od", "expver": "0001", "levtype": "sfc", "stream": "oper"},
         }
         self.fdbdatacube = gj.GribJump()
         self.API = Polytope(
+            request={},
             datacube=self.fdbdatacube,
             options=self.options,
         )
