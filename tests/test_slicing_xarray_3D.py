import math
import sys

import numpy as np
import pandas as pd
import xarray as xr

from polytope_feature.datacube.backends.xarray import XArrayDatacube
from polytope_feature.datacube.tensor_index_tree import TensorIndexTree
<<<<<<< HEAD
=======
from polytope_feature.engine.hullslicer import HullSlicer
>>>>>>> 7ffc2b46
from polytope_feature.polytope import Polytope, Request
from polytope_feature.shapes import (
    Box,
    ConvexPolytope,
    Disk,
    PathSegment,
    Polygon,
    Select,
    Span,
    Union,
)


class TestSlicing3DXarrayDatacube:
    def setup_method(self, method):
        # Create a dataarray with 3 labelled axes using different index types
        array = xr.DataArray(
            np.random.randn(3, 6, 129),
            dims=("date", "step", "level"),
            coords={
                "date": pd.date_range("2000-01-01", "2000-01-03", 3),
                "step": [0, 3, 6, 9, 12, 15],
                "level": range(1, 130),
            },
        )
        self.xarraydatacube = XArrayDatacube(array)
        options = {"compressed_axes_config": ["date", "step", "level"]}
<<<<<<< HEAD
        self.API = Polytope(request={}, datacube=array, options=options)
=======
        self.API = Polytope(datacube=array, engine=self.slicer, options=options)
>>>>>>> 7ffc2b46

    # Testing different shapes

    def test_2D_box(self):
        request = Request(Box(["step", "level"], [3, 10], [6, 11]), Select("date", ["2000-01-01"]))
        result = self.API.retrieve(request)
        assert len(result.leaves) == 1

    def test_2D_box_union_disjoint_boxes(self):
        box1 = Box(["step", "level"], [3, 10], [6, 11])
        box2 = Box(["step", "level"], [7, 15], [12, 17])
        request = Request(Union(["step", "level"], box1, box2), Select("date", ["2000-01-01"]))
        result = self.API.retrieve(request)
        assert len(result.leaves) == 2

    def test_2D_box_union_overlapping_boxes(self):
        box1 = Box(["step", "level"], [3, 9], [6, 11])
        box2 = Box(["step", "level"], [6, 10], [12, 17])
        request = Request(Union(["step", "level"], box1, box2), Select("date", ["2000-01-01"]))
        result = self.API.retrieve(request)
        assert len(result.leaves) == 2

    def test_point(self):
        request = Request(Select("date", ["2000-01-03"]), Select("level", [100]), Select("step", [3]))
        result = self.API.retrieve(request)
        assert len(result.leaves) == 1

    def test_segment(self):
        request = Request(Span("level", 10, 11), Select("date", ["2000-01-01"]), Select("step", [9]))
        result = self.API.retrieve(request)
        assert len(result.leaves) == 1
        path = result.leaves[0].flatten()
        assert path["level"] == (10, 11)

    def test_union_line_point(self):
        seg1 = Span("step", 4.3, 6.2)
        pt1 = Select("step", [6.20001])
        request = Request(Union(["step"], seg1, pt1), Select("date", ["2000-01-01"]), Select("level", [100]))
        result = self.API.retrieve(request)
        assert len(result.leaves) == 1

    def test_union_boxes_intersect_one_point(self):
        box1 = Box(["step", "level"], [3, 10], [6, 11])
        box2 = Box(["step", "level"], [6, 11], [12, 17])
        request = Request(Union(["step", "level"], box1, box2), Select("date", ["2000-01-01"]))
        result = self.API.retrieve(request)
        # result.pprint()
        assert len(result.leaves) == 2

    def test_mix_existing_nonexisting_data(self):
        request = Request(Select("date", ["2000-01-03", "2000-01-04"]), Select("level", [100]), Select("step", [3]))
        result = self.API.retrieve(request)
        assert len(result.leaves) == 1

    def test_disk(self):
        request = Request(Disk(["level", "step"], [6, 6], [3, 3]), Select("date", ["2000-01-01"]))
        result = self.API.retrieve(request)
        # result.pprint()
        assert len(result.leaves) == 3
        assert len(result.leaves[0].values) == 1
        assert len(result.leaves[1].values) == 7
        assert len(result.leaves[2].values) == 1
        assert np.size(result.leaves[0].result[1]) == 1
        assert np.size(result.leaves[1].result[1]) == 7
        assert np.size(result.leaves[2].result[1]) == 1

    def test_concave_polygon(self):
        # TODO: fix the overlapping branches?
        points = [[1, 0], [3, 0], [2, 3], [3, 6], [1, 6]]
        request = Request(Polygon(["level", "step"], points), Select("date", ["2000-01-01"]))
        result = self.API.retrieve(request)
        self.xarraydatacube.get(result)
        # result.pprint()
        assert len(result.leaves) == 8

    def test_polytope(self):
        points = [[0, 1], [3, 1], [3, 2], [0, 2]]
        request = Request(ConvexPolytope(["step", "level"], points), Select("date", ["2000-01-01"]))
        result = self.API.retrieve(request)
        result.pprint()
        self.xarraydatacube.get(result)
        assert len(result.leaves) == 2
        for leaf in result.leaves:
            assert len(leaf.values) == 2
            assert np.size(leaf.result[1]) == 2

    # Testing empty shapes

    def test_union_empty_lines(self):
        # Slices non-existing step data
        seg1 = Span("step", 4, 5)
        seg2 = Span("step", 10, 11)
        request = Request(Union(["step"], seg1, seg2), Select("date", ["2000-01-01"]), Select("level", [100]))
        result = self.API.retrieve(request)
        assert result.leaves[0].axis == TensorIndexTree.root

    def test_empty_box_no_level(self):
        # Slices non-existing level data
        request = Request(Box(["step", "level"], [3, 10.5], [7, 10.99]), Select("date", ["2000-01-01"]))
        result = self.API.retrieve(request)
        assert result.leaves[0].axis == TensorIndexTree.root

    def test_empty_box_no_level_step(self):
        # Slices non-existing level and step data
        request = Request(Box(["step", "level"], [4, 10.5], [5, 10.99]), Select("date", ["2000-01-01"]))
        result = self.API.retrieve(request)
        assert result.leaves[0].axis == TensorIndexTree.root

    def test_empty_box_no_step(self):
        # Slices non-existing step and level data
        request = Request(Box(["step", "level"], [4, 10], [5, 10.49]), Select("date", ["2000-01-01"]))
        result = self.API.retrieve(request)
        assert result.leaves[0].axis == TensorIndexTree.root

    def test_empty_box_floating_steps(self):
        # Slices through no step data and float type level data
        request = Request(Box(["step", "level"], [4.1, 10.3], [5.7, 11.8]), Select("date", ["2000-01-01"]))
        result = self.API.retrieve(request)
        assert result.leaves[0].axis == TensorIndexTree.root

    def test_empty_box_no_step_level_float(self):
        # Slices empty step and level box
        request = Request(Box(["step", "level"], [4.1, 10.3], [5.7, 10.8]), Select("date", ["2000-01-01"]))
        result = self.API.retrieve(request)
        assert result.leaves[0].axis == TensorIndexTree.root

    def test_empty_no_step_unordered(self):
        # Slice empty box because no step is available
        request = Request(Box(["level", "step"], [10, 4], [10, 5]), Select("date", ["2000-01-01"]))
        result = self.API.retrieve(request)
        assert result.leaves[0].axis == TensorIndexTree.root

    def test_nonexisting_date(self):
        # Slices non-existing date data
        request = Request(Select("date", ["2000-01-04"]), Select("level", [100]), Select("step", [3]))
        result = self.API.retrieve(request)
        assert result.leaves[0].axis == TensorIndexTree.root

    def test_two_nonexisting_close_points(self):
        # Slices two close points neither of which are available in the datacube
        pt1 = Select("step", [2.99])
        pt2 = Select("step", [3.001])
        request = Request(Union(["step"], pt1, pt2), Select("level", [100]), Select("date", ["2000-01-01"]))
        result = self.API.retrieve(request)
        assert result.leaves[0].axis == TensorIndexTree.root

    def test_union_two_nonexisting_points(self):
        # Slices two close points neither of which are available in the datacube.
        # However if we round these points, we get points in the datacube
        pt1 = Select("step", [6.99])
        pt2 = Select("step", [3.001])
        request = Request(Union(["step"], pt1, pt2), Select("level", [100]), Select("date", ["2000-01-01"]))
        result = self.API.retrieve(request)
        assert result.leaves[0].axis == TensorIndexTree.root

    def test_two_close_points_no_level(self):
        # Slices non-existing step points and non-existing level
        pt1 = Select("step", [2.99])
        pt2 = Select("step", [3.001])
        request = Request(Union(["step"], pt1, pt2), Select("level", [100.1]), Select("date", ["2000-01-01"]))
        result = self.API.retrieve(request)
        assert result.leaves[0].axis == TensorIndexTree.root

    def test_nonexisting_point_float_level(self):
        # Slices non-existing level data
        request = Request(Select("step", [3]), Select("level", [99.1]), Select("date", ["2000-01-02"]))
        result = self.API.retrieve(request)
        assert result.leaves[0].axis == TensorIndexTree.root

    def test_nonexisting_segment(self):
        # Slices non-existing step data
        request = Request(Span("step", 3.2, 3.23), Select("level", [99]), Select("date", ["2000-01-01"]))
        result = self.API.retrieve(request)
        assert result.leaves[0].axis == TensorIndexTree.root

    # Testing edge cases

    def test_flat_box(self):
        # Should slice through a line in the step direction
        request = Request(Box(["step", "level"], [4, 10], [7, 10]), Select("date", ["2000-01-01"]))
        result = self.API.retrieve(request)
        assert len(result.leaves) == 1

    def test_box(self):
        # Should slice a line in the level direction
        request = Request(Box(["level", "step"], [3, 3], [6, 3]), Select("date", ["2000-01-01"]))
        result = self.API.retrieve(request)
        assert len(result.leaves) == 1

    def test_swept_concave_polygon(self):
        # Tests what happens when we slice a concave shape which is swept across a path and see if concavity is lost
        points = [(1, 0), (3, 0), (3, 6), (2, 6), (2, 3), (1, 3)]
        concave_polygon = Polygon(["level", "step"], points)
        swept_poly = PathSegment(["level", "step"], concave_polygon, [0, 0], [1, 3])
        request = Request(swept_poly, Select("date", ["2000-01-01"]))
        result = self.API.retrieve(request)
        result.pprint()
        self.xarraydatacube.get(result)
        assert len(result.leaves) == 12

    # Testing special properties

    def test_intersection_point_disk_polygon(self):
        # should include point at level 1 and step 3, which is where the ellipse intersects its circumscribing polygon

        r1 = math.cos(math.pi / 12) * (8 - 4 * math.sqrt(3)) + sys.float_info.epsilon
        # note that we need a small perturbation to make up for rounding errors
        r2 = 3 * math.cos(math.pi / 12) * (math.sqrt(3) - 2) * (8 - 4 * math.sqrt(3)) / (4 * math.sqrt(3) - 7)
        request = Request(Disk(["level", "step"], [0, 0], [r1, r2]), Select("date", ["2000-01-01"]))
        result = self.API.retrieve(request)
        paths = [r.flatten().values() for r in result.leaves]
        assert ((pd.Timestamp("2000-01-01 00:00:00"),), (3,), (1,)) in paths

    def test_duplicate_values_select(self):
        request = Request(Select("step", [3, 3]), Select("level", [1]), Select("date", ["2000-01-01"]))
        result = self.API.retrieve(request)
        result.pprint()
        assert len(result.leaves) == 1
        path = result.leaves[0].flatten()["step"]
        assert len(path) == 1<|MERGE_RESOLUTION|>--- conflicted
+++ resolved
@@ -7,10 +7,7 @@
 
 from polytope_feature.datacube.backends.xarray import XArrayDatacube
 from polytope_feature.datacube.tensor_index_tree import TensorIndexTree
-<<<<<<< HEAD
-=======
 from polytope_feature.engine.hullslicer import HullSlicer
->>>>>>> 7ffc2b46
 from polytope_feature.polytope import Polytope, Request
 from polytope_feature.shapes import (
     Box,
@@ -38,11 +35,7 @@
         )
         self.xarraydatacube = XArrayDatacube(array)
         options = {"compressed_axes_config": ["date", "step", "level"]}
-<<<<<<< HEAD
         self.API = Polytope(request={}, datacube=array, options=options)
-=======
-        self.API = Polytope(datacube=array, engine=self.slicer, options=options)
->>>>>>> 7ffc2b46
 
     # Testing different shapes
 
