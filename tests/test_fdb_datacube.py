import pandas as pd
import pytest

from polytope.datacube.backends.fdb import FDBDatacube
from polytope.engine.hullslicer import HullSlicer
from polytope.polytope import Polytope, Request
from polytope.shapes import Box, Select

# import geopandas as gpd
# import matplotlib.pyplot as plt


class TestSlicingFDBDatacube:
    def setup_method(self, method):
        # Create a dataarray with 3 labelled axes using different index types
        self.options = {
<<<<<<< HEAD
            "values": {
                "transformation": {
                    "mapper": {"type": "octahedral", "resolution": 1280, "axes": ["latitude", "longitude"]}
                }
            },
            "date": {"transformation": {"merge": {"with": "time", "linkers": ["T", "00"]}}},
            "step": {"transformation": {"type_change": "int"}},
            "number": {"transformation": {"type_change": "int"}},
=======
            "values": {"mapper": {"type": "octahedral", "resolution": 1280, "axes": ["latitude", "longitude"]}},
            "date": {"merge": {"with": "time", "linkers": ["T", "00"]}},
            "step": {"type_change": "int"},
            "number": {"type_change": "int"},
>>>>>>> e2a5b5f9
        }
        self.config = {"class": "od", "expver": "0001", "levtype": "sfc", "step": 0}
        self.fdbdatacube = FDBDatacube(self.config, axis_options=self.options)
        self.slicer = HullSlicer()
        self.API = Polytope(datacube=self.fdbdatacube, engine=self.slicer, axis_options=self.options)

    # Testing different shapes
    @pytest.mark.fdb
    def test_fdb_datacube(self):
        request = Request(
            Select("step", [0]),
            Select("levtype", ["sfc"]),
            Select("date", [pd.Timestamp("20230625T120000")]),
            Select("domain", ["g"]),
            Select("expver", ["0001"]),
            Select("param", ["167"]),
            Select("class", ["od"]),
            Select("stream", ["oper"]),
            Select("type", ["an"]),
            Select("number", [1]),
            Box(["latitude", "longitude"], [0, 0], [0.2, 0.2]),
        )
        result = self.API.retrieve(request)
        result.pprint()
        assert len(result.leaves) == 9

        # lats = []
        # lons = []
        # tol = 1e-8
        # for i in range(len(result.leaves)):
        #     cubepath = result.leaves[i].flatten()
        #     lat = cubepath["latitude"]
        #     lon = cubepath["longitude"]
        #     lats.append(lat)
        #     lons.append(lon)

        # worldmap = gpd.read_file(gpd.datasets.get_path("naturalearth_lowres"))
        # fig, ax = plt.subplots(figsize=(12, 6))
        # worldmap.plot(color="darkgrey", ax=ax)

        # plt.scatter(lons, lats, s=16, c="red", cmap="YlOrRd")
        # plt.colorbar(label="Temperature")
        # plt.show()<|MERGE_RESOLUTION|>--- conflicted
+++ resolved
@@ -14,21 +14,10 @@
     def setup_method(self, method):
         # Create a dataarray with 3 labelled axes using different index types
         self.options = {
-<<<<<<< HEAD
-            "values": {
-                "transformation": {
-                    "mapper": {"type": "octahedral", "resolution": 1280, "axes": ["latitude", "longitude"]}
-                }
-            },
-            "date": {"transformation": {"merge": {"with": "time", "linkers": ["T", "00"]}}},
-            "step": {"transformation": {"type_change": "int"}},
-            "number": {"transformation": {"type_change": "int"}},
-=======
             "values": {"mapper": {"type": "octahedral", "resolution": 1280, "axes": ["latitude", "longitude"]}},
             "date": {"merge": {"with": "time", "linkers": ["T", "00"]}},
             "step": {"type_change": "int"},
             "number": {"type_change": "int"},
->>>>>>> e2a5b5f9
         }
         self.config = {"class": "od", "expver": "0001", "levtype": "sfc", "step": 0}
         self.fdbdatacube = FDBDatacube(self.config, axis_options=self.options)
