from earthkit import data

from polytope.datacube.backends.xarray import XArrayDatacube
from polytope.datacube.datacube_axis import FloatDatacubeAxis
from polytope.engine.hullslicer import HullSlicer
from polytope.polytope import Polytope, Request
from polytope.shapes import Box, Select


class TestInitDatacubeAxes:
    def setup_method(self, method):
        ds = data.from_source("file", "./tests/data/foo.grib")
        latlon_array = ds.to_xarray().isel(step=0).isel(number=0).isel(surface=0).isel(time=0)
        latlon_array = latlon_array.t2m
        self.xarraydatacube = XArrayDatacube(latlon_array)
        self.options = {
            "values": {
                "transformation": {
                    "mapper": {"type": "octahedral", "resolution": 1280, "axes": ["latitude", "longitude"]}
                }
            }
        }
        self.slicer = HullSlicer()
        self.API = Polytope(datacube=latlon_array, engine=self.slicer, axis_options=self.options)
        self.datacube = self.API.datacube

    def test_created_axes(self):
        assert self.datacube._axes["latitude"].has_mapper
        assert self.datacube._axes["longitude"].has_mapper
        assert isinstance(self.datacube._axes["longitude"], FloatDatacubeAxis)
        assert not ("values" in self.datacube._axes.keys())
        assert self.datacube._axes["latitude"].find_indexes({}, self.datacube)[:5] == [
            89.94618771566562,
            89.87647835333229,
            89.80635731954224,
            89.73614327160958,
            89.6658939412157,
        ]
        assert self.datacube._axes["longitude"].find_indexes({"latitude": 89.94618771566562}, self.datacube)[:8] == [
            0.0,
            18.0,
            36.0,
            54.0,
            72.0,
            90.0,
            108.0,
            126.0,
        ]
        assert len(self.datacube._axes["longitude"].find_indexes({"latitude": 89.94618771566562}, self.datacube)) == 20
        lon_ax = self.datacube._axes["longitude"]
        lat_ax = self.datacube._axes["latitude"]
        (path, unmapped_path) = lat_ax.unmap_to_datacube({"latitude": 89.94618771566562}, {})
        assert path == {}
        assert unmapped_path == {"latitude": 89.94618771566562}
        (path, unmapped_path) = lon_ax.unmap_to_datacube({"longitude": 0.0}, {"latitude": 89.94618771566562})
        assert path == {}
        assert unmapped_path == {"values": 0}
<<<<<<< HEAD
        assert lat_ax.find_indices_between([[89.94618771566562, 89.87647835333229]], 89.87, 90, self.datacube, 0) == [
=======
        assert lat_ax.find_indices_between([[89.94618771566562, 89.87647835333229]], 89.87, 90, self.datacube) == [
>>>>>>> 29074862
            [89.94618771566562, 89.87647835333229]
        ]

    def test_mapper_transformation_request(self):
        request = Request(
            Box(["latitude", "longitude"], [0, 0], [0.2, 0.2]),
            Select("number", [0]),
            Select("time", ["2023-06-25T12:00:00"]),
            Select("step", ["00:00:00"]),
            Select("surface", [0]),
            Select("valid_time", ["2023-06-25T12:00:00"]),
        )
        result = self.API.retrieve(request)
        assert len(result.leaves) == 9<|MERGE_RESOLUTION|>--- conflicted
+++ resolved
@@ -47,19 +47,34 @@
             126.0,
         ]
         assert len(self.datacube._axes["longitude"].find_indexes({"latitude": 89.94618771566562}, self.datacube)) == 20
+        assert self.datacube._axes["latitude"].find_indexes({}, self.datacube)[:5] == [
+            89.94618771566562,
+            89.87647835333229,
+            89.80635731954224,
+            89.73614327160958,
+            89.6658939412157,
+        ]
+        assert self.datacube._axes["longitude"].find_indexes({"latitude": 89.94618771566562}, self.datacube)[:8] == [
+            0.0,
+            18.0,
+            36.0,
+            54.0,
+            72.0,
+            90.0,
+            108.0,
+            126.0,
+        ]
+        assert len(self.datacube._axes["longitude"].find_indexes({"latitude": 89.94618771566562}, self.datacube)) == 20
         lon_ax = self.datacube._axes["longitude"]
         lat_ax = self.datacube._axes["latitude"]
         (path, unmapped_path) = lat_ax.unmap_to_datacube({"latitude": 89.94618771566562}, {})
         assert path == {}
         assert unmapped_path == {"latitude": 89.94618771566562}
+        assert unmapped_path == {"latitude": 89.94618771566562}
         (path, unmapped_path) = lon_ax.unmap_to_datacube({"longitude": 0.0}, {"latitude": 89.94618771566562})
         assert path == {}
         assert unmapped_path == {"values": 0}
-<<<<<<< HEAD
         assert lat_ax.find_indices_between([[89.94618771566562, 89.87647835333229]], 89.87, 90, self.datacube, 0) == [
-=======
-        assert lat_ax.find_indices_between([[89.94618771566562, 89.87647835333229]], 89.87, 90, self.datacube) == [
->>>>>>> 29074862
             [89.94618771566562, 89.87647835333229]
         ]
 
