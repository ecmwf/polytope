import numpy as np
import pandas as pd
import xarray as xr

<<<<<<< HEAD
=======
from polytope_feature.engine.hullslicer import HullSlicer
>>>>>>> 7ffc2b46
from polytope_feature.polytope import Polytope, Request
from polytope_feature.shapes import Box, Select, Span


class TestXarraySlicing:
    def setup_method(self, method):
        # Create a dataarray with 3 labelled axes using different index types
        array = xr.DataArray(
            np.random.randn(3, 6, 129),
            dims=("date", "step", "level"),
            coords={
                "date": pd.date_range("2000-01-01", "2000-01-03", 3),
                "step": [0, 3, 6, 9, 12, 15],
                "level": range(1, 130),
            },
        )
        options = {"compressed_axes_config": ["date", "step", "level"]}
<<<<<<< HEAD
        self.API = Polytope(request={}, datacube=array, options=options)
=======
        self.API = Polytope(datacube=array, engine=self.slicer, options=options)
>>>>>>> 7ffc2b46

    def test_2D_box(self):
        request = Request(Box(["step", "level"], [3, 10], [6, 11]), Select("date", ["2000-01-01"]))
        result = self.API.retrieve(request)
        result.pprint()

    def test_2D_box_with_date_range(self):
        request = Request(
            Box(["step", "level"], [3, 10], [6, 11]),
            Span("date", lower=pd.Timestamp("2000-01-01"), upper=pd.Timestamp("2000-01-05")),
        )
        result = self.API.retrieve(request)
        result.pprint()

    def test_3D_box_with_date(self):
        request = Request(
            Box(["step", "level", "date"], [3, 10, pd.Timestamp("2000-01-01")], [6, 11, pd.Timestamp("2000-01-01")])
        )
        result = self.API.retrieve(request)
        result.pprint()<|MERGE_RESOLUTION|>--- conflicted
+++ resolved
@@ -2,10 +2,7 @@
 import pandas as pd
 import xarray as xr
 
-<<<<<<< HEAD
-=======
 from polytope_feature.engine.hullslicer import HullSlicer
->>>>>>> 7ffc2b46
 from polytope_feature.polytope import Polytope, Request
 from polytope_feature.shapes import Box, Select, Span
 
@@ -23,11 +20,7 @@
             },
         )
         options = {"compressed_axes_config": ["date", "step", "level"]}
-<<<<<<< HEAD
         self.API = Polytope(request={}, datacube=array, options=options)
-=======
-        self.API = Polytope(datacube=array, engine=self.slicer, options=options)
->>>>>>> 7ffc2b46
 
     def test_2D_box(self):
         request = Request(Box(["step", "level"], [3, 10], [6, 11]), Select("date", ["2000-01-01"]))
