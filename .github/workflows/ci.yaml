name: ci

on:
  # Trigger the workflow on push to master or develop, except tag creation
  push:
    branches:
      - "main"
      - "develop"
    tags-ignore:
      - "**"

  # Trigger the workflow on pull request
  pull_request: ~

  # Trigger the workflow manually
  workflow_dispatch: ~

  # Trigger after public PR approved for CI
  pull_request_target:
    types: [labeled]

jobs:
  # Run CI including downstream packages on self-hosted runners
  downstream-ci:
    name: downstream-ci
    if: ${{ !github.event.pull_request.head.repo.fork && github.event.action != 'labeled' || github.event.label.name == 'approved-for-ci' }}
    uses: ecmwf/downstream-ci/.github/workflows/downstream-ci.yml@fix-polytope
    with:
      polytope: ecmwf/polytope@${{ github.event.pull_request.head.sha || github.sha }}
      codecov_upload: true
      python_qa: true
    secrets: inherit

  downstream-ci-hpc:
    name: downstream-ci-hpc
    if: ${{ !github.event.pull_request.head.repo.fork && github.event.action != 'labeled' || github.event.label.name == 'approved-for-ci' }}
<<<<<<< HEAD
    uses: ecmwf/downstream-ci/.github/workflows/downstream-ci-hpc.yml@fix-polytope
=======
    uses: ecmwf/downstream-ci/.github/workflows/downstream-ci-hpc.yml@main
>>>>>>> 16b86b6c
    with:
      polytope: ecmwf/polytope@${{ github.event.pull_request.head.sha || github.sha }}
    secrets: inherit

  deploy:
    if: ${{ github.event_name == 'release' }}
    name: Upload to Pypi
    runs-on: ubuntu-latest
    steps:
      - uses: actions/checkout@v3
      - name: Set up Python
        uses: actions/setup-python@v2
        with:
          python-version: '3.8'
      - name: Install dependencies
        run: |
          python -m pip install --upgrade pip
          pip install build twine
      - name: Build and publish
        env:
          TWINE_USERNAME: "__token__"
          TWINE_PASSWORD: ${{ secrets.PYPI_API_TOKEN }}
        run: |
          python -m build
          twine upload dist/*<|MERGE_RESOLUTION|>--- conflicted
+++ resolved
@@ -34,11 +34,7 @@
   downstream-ci-hpc:
     name: downstream-ci-hpc
     if: ${{ !github.event.pull_request.head.repo.fork && github.event.action != 'labeled' || github.event.label.name == 'approved-for-ci' }}
-<<<<<<< HEAD
-    uses: ecmwf/downstream-ci/.github/workflows/downstream-ci-hpc.yml@fix-polytope
-=======
     uses: ecmwf/downstream-ci/.github/workflows/downstream-ci-hpc.yml@main
->>>>>>> 16b86b6c
     with:
       polytope: ecmwf/polytope@${{ github.event.pull_request.head.sha || github.sha }}
     secrets: inherit
