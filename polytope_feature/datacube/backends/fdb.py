--- conflicted
+++ resolved
@@ -17,14 +17,9 @@
         axis_options=None,
         compressed_axes_options=[],
         alternative_axes=[],
+        use_catalogue=False,
+        return_indexes=False,
         context=None,
-<<<<<<< HEAD
-        grid_online_path="",
-        grid_local_directory="",
-        return_indexes=False,
-=======
-        use_catalogue=False,
->>>>>>> 30516324
     ):
         self.use_catalogue = use_catalogue
         if config is None:
@@ -32,14 +27,7 @@
         if context is None:
             context = {}
 
-<<<<<<< HEAD
-        super().__init__(axis_options, compressed_axes_options, grid_online_path, grid_local_directory, return_indexes)
-=======
-        super().__init__(
-            axis_options,
-            compressed_axes_options,
-        )
->>>>>>> 30516324
+        super().__init__(axis_options, compressed_axes_options, return_indexes)
 
         logging.info("Created an FDB datacube with options: " + str(axis_options))
 
