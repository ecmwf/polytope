--- conflicted
+++ resolved
@@ -93,14 +93,8 @@
                                 "Param 251 is part of a special branching of the datacube. Please request it separately."  # noqa: E501
                             )
         self.fdb_coordinates.pop("quantile", None)
-<<<<<<< HEAD
-=======
-        # TODO: When do these not appear??
-        self.fdb_coordinates.pop("direction", None)
-        self.fdb_coordinates.pop("frequency", None)
         self.fdb_coordinates.pop("year", None)
         self.fdb_coordinates.pop("month", None)
->>>>>>> 3ab581e7
 
         # NOTE: verify that we also remove the axis object for axes we've removed here
         axes_to_remove = set(self.complete_axes) - set(self.fdb_coordinates.keys())
