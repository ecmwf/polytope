import logging
from abc import ABC, abstractmethod
from typing import Any, Dict

from ...utility.combinatorics import validate_axes
from ..datacube_axis import DatacubeAxis
from ..tensor_index_tree import DatacubePath, TensorIndexTree
from ..transformations.datacube_mappers.datacube_mappers import DatacubeMapper
from ..transformations.datacube_transformations import (
    DatacubeAxisTransformation,
    has_transform,
)


class Datacube(ABC):
    def __init__(
        self,
        axis_options=None,
        compressed_axes_options=[],
    ):
        if axis_options is None:
            self.axis_options = {}
        else:
            self.axis_options = axis_options
        self.coupled_axes = []
        self.axis_counter = 0
        self.complete_axes = []
        self.blocked_axes = []
        self.fake_axes = []
        self.treated_axes = []
        self.nearest_search = {}
        self._axes = None
        self.transformed_axes = []
        self.compressed_grid_axes = []
        self.merged_axes = []
        self.unwanted_path = {}
        self.compressed_axes = compressed_axes_options
        self.grid_md5_hash = None
<<<<<<< HEAD
        self.datacube_transformations = []
        self.grid_online_path = grid_online_path
        self.grid_local_directory = grid_local_directory
=======
>>>>>>> 2cdf7cff

    @abstractmethod
    def get(self, requests: TensorIndexTree, context: Dict) -> Any:
        """Return data given a set of request trees"""

    @property
    def axes(self):
        return self._axes

    def validate(self, axes):
        """returns true if the input axes can be resolved against the datacube axes"""
        return validate_axes(list(self.axes.keys()), axes)

    def _create_axes(self, name, values, transformation_type_key, transformation_options):
        # first check what the final axes are for this axis name given transformations
        transformation_options = transformation_type_key
        (final_axis_names, transformation) = DatacubeAxisTransformation.get_final_axes(
            name, transformation_type_key.name, transformation_options, self
        )

        # do not compress merged axes
        if transformation_type_key.name == "merge":
            self.merged_axes.append(name)
            self.merged_axes.append(final_axis_names)
            for axis in final_axis_names:
                # remove the merged_axes from the possible compressed axes
                if axis in self.compressed_axes:
                    self.compressed_axes.remove(axis)

        for blocked_axis in transformation.blocked_axes():
            self.blocked_axes.append(blocked_axis)
        if isinstance(transformation, DatacubeMapper):
            # TODO: do we use this?? This shouldn't work for a disk in lat/lon on a octahedral or other grid??
            for compressed_grid_axis in transformation.compressed_grid_axes:
                self.compressed_grid_axes.append(compressed_grid_axis)
                self.grid_md5_hash = transformation.md5_hash
                self.grid_transformation = transformation
        if len(final_axis_names) > 1:
            self.coupled_axes.append(final_axis_names)
            for axis in final_axis_names:
                if axis in self.compressed_axes and axis != final_axis_names[-1]:
                    self.compressed_axes.remove(axis)
        for axis_name in final_axis_names:
            self.fake_axes.append(axis_name)
            # if axis does not yet exist, create it
            if transformation.change_val_type(axis_name, values) is not None:
                # first need to change the values so that we have right type
                values = transformation.change_val_type(axis_name, values)
                if self._axes is None or axis_name not in self._axes.keys():
                    DatacubeAxis.create_standard(axis_name, values, self)
                # add transformation tag to axis, as well as transformation options for later
                setattr(self._axes[axis_name], has_transform[transformation_type_key.name], True)
                # where has_transform is a factory inside datacube_transformations to set the has_transform, is_cyclic
                # etc axis properties add the specific transformation handled here to the relevant axes
                # Modify the axis to update with the tag

                if transformation not in self._axes[axis_name].transformations:  # Avoids duplicates being stored
                    self._axes[axis_name].transformations.append(transformation)
                if transformation not in self.datacube_transformations:
                    self.datacube_transformations.append(transformation)
            else:
                # Means we have an unsliceable axis since we couln't transform values to desired type
                if self._axes is None or axis_name not in self._axes.keys():
                    DatacubeAxis.create_standard(axis_name, values, self)

    def _add_all_transformation_axes(self, options, name, values):
        for transformation_type_key in options.transformations:
            if transformation_type_key != "cyclic":
                self.transformed_axes.append(name)
            self._create_axes(name, values, transformation_type_key, options)

    def _check_and_add_axes(self, options, name, values):
        if options is not None:
            self._add_all_transformation_axes(options, name, values)
        else:
            if name not in self.blocked_axes:
                if self._axes is None or name not in self._axes.keys():
                    DatacubeAxis.create_standard(name, values, self)

    def _add_all_type_change_transformation_axes(self, options, name, values):
        for transformation_type_key in options.transformations:
            if transformation_type_key == "type_change":
                self._create_axes(name, values, transformation_type_key, options)
            else:
                DatacubeAxis.create_standard(name, values, self)

    def _check_and_readd_axes(self, options, name, values):
        if options is not None:
            self._add_all_transformation_axes(options, name, values)
        else:
            if self._axes is None or name not in self._axes.keys():
                DatacubeAxis.create_standard(name, values, self)

    def has_index(self, path: DatacubePath, axis, index):
        "Given a path to a subset of the datacube, checks if the index exists on that sub-datacube axis"
        path = self.fit_path(path)
        indexes = axis.find_indexes(path, self)
        return index in indexes

    def fit_path(self, path):
        for key in path.keys():
            if key not in self.complete_axes and key not in self.fake_axes:
                path.pop(key)
        return path

    def get_indices(self, path: DatacubePath, axis, lower, upper, method=None):
        """
        Given a path to a subset of the datacube, return the discrete indexes which exist between
        two non-discrete values (lower, upper) for a particular axis (given by label)
        If lower and upper are equal, returns the index which exactly matches that value (if it exists)
        e.g. returns integer discrete points between two floats
        """
        path = self.fit_path(path)
        indexes = axis.find_indexes(path, self)

        idx_between = axis.find_indices_between(indexes, lower, upper, self, method)

        logging.debug(f"For axis {axis.name} between {lower} and {upper}, found indices {idx_between}")

        return idx_between

    def get_mapper(self, axis):
        """
        Get the type mapper for a subaxis of the datacube given by label
        """
        ax = self._axes.get(axis, None)
        if ax is None:
            raise KeyError(f"The datacube does not contain a {axis} axis")
        return ax

    def remap_path(self, path: DatacubePath):
        for key in path:
            value = path[key]
            path[key] = self._axes[key].remap([value, value])[0][0]
        return path

    @staticmethod
    def create(
        datacube,
        config={},
        axis_options={},
        compressed_axes_options=[],
        alternative_axes=[],
<<<<<<< HEAD
        grid_online_path="",
        grid_local_directory="",
        datacube_axes={},
=======
        use_catalogue=False,
>>>>>>> 2cdf7cff
        context=None,
    ):
        # TODO: get the configs as None for pre-determined value and change them to empty dictionary inside the function
        if type(datacube).__name__ == "DataArray":
            from .xarray import XArrayDatacube

            xadatacube = XArrayDatacube(
                datacube,
                axis_options,
                compressed_axes_options,
                context,
            )
            return xadatacube
        if type(datacube).__name__ == "GribJump":
            from .fdb import FDBDatacube

            fdbdatacube = FDBDatacube(
                datacube,
                config,
                axis_options,
                compressed_axes_options,
                alternative_axes,
                context,
                use_catalogue,
            )
            return fdbdatacube
        if type(datacube).__name__ == "MockDatacube":
            return datacube
        if type(datacube).__name__ == "Qube":
            from ..datacube_axis import _str_to_axis
            from .qubed import QubedDatacube

            actual_datacube_axes = {}
            for key, value in datacube_axes.items():
                actual_datacube_axes[key] = _str_to_axis[value]
            qubed_datacube = QubedDatacube(
                datacube, actual_datacube_axes, config, axis_options, compressed_axes_options, alternative_axes, context
            )
            return qubed_datacube

    def check_branching_axes(self, request):
        pass

    @abstractmethod
    def find_point_cloud(self):
        pass<|MERGE_RESOLUTION|>--- conflicted
+++ resolved
@@ -36,12 +36,7 @@
         self.unwanted_path = {}
         self.compressed_axes = compressed_axes_options
         self.grid_md5_hash = None
-<<<<<<< HEAD
         self.datacube_transformations = []
-        self.grid_online_path = grid_online_path
-        self.grid_local_directory = grid_local_directory
-=======
->>>>>>> 2cdf7cff
 
     @abstractmethod
     def get(self, requests: TensorIndexTree, context: Dict) -> Any:
@@ -185,13 +180,8 @@
         axis_options={},
         compressed_axes_options=[],
         alternative_axes=[],
-<<<<<<< HEAD
-        grid_online_path="",
-        grid_local_directory="",
+        use_catalogue=False,
         datacube_axes={},
-=======
-        use_catalogue=False,
->>>>>>> 2cdf7cff
         context=None,
     ):
         # TODO: get the configs as None for pre-determined value and change them to empty dictionary inside the function
