--- conflicted
+++ resolved
@@ -131,18 +131,15 @@
             unwanted_path[axis.name] = unwanted_val
         if axis.name == self._mapped_axes()[1]:
             first_val = unwanted_path[self._mapped_axes()[0]]
-<<<<<<< HEAD
             unmapped_idx = leaf_path.get("index", None)
             if unmapped_idx is not None and len(unmapped_idx) > 0:
                 unmapped_idx = list(unmapped_idx)
             else:
-                unmapped_idx = []
-                for val in value:
-                    unmapped_idx.append(self.unmap(first_val, (val,)))
-=======
-            # unmapped_idx = [self.unmap(first_val, (val,)) for val in value]
-            unmapped_idx = self.unmap(first_val, values)
->>>>>>> fd0c9a37
+                # unmapped_idx = []
+
+                # # for val in value:
+                # #     unmapped_idx.append(self.unmap(first_val, (val,)))
+                unmapped_idx = self.unmap(first_val, values)
             leaf_path.pop(self._mapped_axes()[0], None)
             key_value_path.pop(axis.name)
             key_value_path[self.old_axis] = unmapped_idx
@@ -173,9 +170,6 @@
     "lambert_conformal": "IrregularGridMapper",
     "unstructured": "IrregularGridMapper",
     "healpix_nested": "NestedHealpixGridMapper",
-<<<<<<< HEAD
     "icon": "IrregularGridMapper",
-=======
     "reduced_gaussian": "ReducedGaussianGridMapper",
->>>>>>> fd0c9a37
 }