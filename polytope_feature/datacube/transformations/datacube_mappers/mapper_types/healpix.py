--- conflicted
+++ resolved
@@ -136,11 +136,7 @@
             else:
                 return idx
 
-<<<<<<< HEAD
-    def unmap(self, first_val, second_val, unmapped_idx=None):
-=======
-    def unmap(self, first_val, second_vals):
->>>>>>> fd0c9a37
+    def unmap(self, first_val, second_vals, unmapped_idx=None):
         tol = 1e-8
         first_value = [i for i in self._first_axis_vals if first_val[0] - tol <= i <= first_val[0] + tol][0]
         first_idx = self._first_axis_vals.index(first_value)
