--- conflicted
+++ resolved
@@ -64,11 +64,7 @@
         first_idx = self._first_axis_vals.index(first_val)
         return first_idx * 4 * self._resolution
 
-<<<<<<< HEAD
-    def unmap(self, first_val, second_val, unmapped_idx=None):
-=======
-    def unmap(self, first_val, second_vals):
->>>>>>> fd0c9a37
+    def unmap(self, first_val, second_vals, unmapped_idx=None):
         tol = 1e-8
         first_val = [i for i in self._first_axis_vals if first_val[0] - tol <= i <= first_val[0] + tol][0]
         first_idx = self._first_axis_vals.index(first_val)
