--- conflicted
+++ resolved
@@ -4,15 +4,11 @@
 
 import scipy.spatial
 
-<<<<<<< HEAD
+# from ..datacube.backends.datacube import Datacube
+# from ..datacube.datacube_axis import UnsliceableDatacubeAxis
+# from ..datacube.tensor_index_tree import TensorIndexTree
 from ..shapes import ConvexPolytope
-=======
-from ..datacube.backends.datacube import Datacube
-from ..datacube.datacube_axis import UnsliceableDatacubeAxis
-from ..datacube.tensor_index_tree import TensorIndexTree
-from ..shapes import ConvexPolytope, Product
-from ..utility.combinatorics import group, tensor_product
->>>>>>> fd0c9a37
+# from ..utility.combinatorics import group, tensor_product
 from ..utility.exceptions import UnsliceableShapeError
 from ..utility.geometry import lerp
 from ..utility.list_tools import argmax, argmin
@@ -166,8 +162,6 @@
 
         del node["unsliced_polytopes"]
 
-<<<<<<< HEAD
-=======
     def find_compressed_axes(self, datacube, polytopes):
         # First determine compressable axes from input polytopes
         compressable_axes = []
@@ -191,62 +185,61 @@
                     if axis == self.compressed_axes[-1]:
                         self.compressed_axes.remove(axis)
 
-    def extract(self, datacube: Datacube, polytopes: List[ConvexPolytope]):
-        # Determine list of axes to compress
-        self.find_compressed_axes(datacube, polytopes)
-
-        # remove compressed axes which are in a union
-        self.remove_compressed_axis_in_union(polytopes)
-
-        # Convert the polytope points to float type to support triangulation and interpolation
-        for p in polytopes:
-            if isinstance(p, Product):
-                for poly in p.polytope():
-                    self._unique_continuous_points(poly, datacube)
-            else:
-                self._unique_continuous_points(p, datacube)
-
-        groups, input_axes = group(polytopes)
-        datacube.validate(input_axes)
-        request = TensorIndexTree()
-        combinations = tensor_product(groups)
-
-        # NOTE: could optimise here if we know combinations will always be for one request.
-        # Then we do not need to create a new index tree and merge it to request, but can just
-        # directly work on request and return it...
-
-        for c in combinations:
-            r = TensorIndexTree()
-            new_c = []
-            for combi in c:
-                if isinstance(combi, list):
-                    new_c.extend(combi)
-                else:
-                    new_c.append(combi)
-            # NOTE TODO: here some of the polys in new_c can be a Product shape instead of a ConvexPolytope
-            # -> need to go through the polytopes in new_c and replace the Products with their sub-ConvexPolytopes
-            final_polys = []
-            for poly in new_c:
-                if isinstance(poly, Product):
-                    final_polys.extend(poly.polytope())
-                else:
-                    final_polys.append(poly)
-            # r["unsliced_polytopes"] = set(new_c)
-            r["unsliced_polytopes"] = set(final_polys)
-            current_nodes = [r]
-            for ax in datacube.axes.values():
-                next_nodes = []
-                interm_next_nodes = []
-                for node in current_nodes:
-                    self._build_branch(ax, node, datacube, interm_next_nodes)
-                    next_nodes.extend(interm_next_nodes)
-                    interm_next_nodes = []
-                current_nodes = next_nodes
-
-            request.merge(r)
-        return request
-
->>>>>>> fd0c9a37
+    # def extract(self, datacube: Datacube, polytopes: List[ConvexPolytope]):
+    #     # Determine list of axes to compress
+    #     self.find_compressed_axes(datacube, polytopes)
+
+    #     # remove compressed axes which are in a union
+    #     self.remove_compressed_axis_in_union(polytopes)
+
+    #     # Convert the polytope points to float type to support triangulation and interpolation
+    #     for p in polytopes:
+    #         if isinstance(p, Product):
+    #             for poly in p.polytope():
+    #                 self._unique_continuous_points(poly, datacube)
+    #         else:
+    #             self._unique_continuous_points(p, datacube)
+
+    #     groups, input_axes = group(polytopes)
+    #     datacube.validate(input_axes)
+    #     request = TensorIndexTree()
+    #     combinations = tensor_product(groups)
+
+    #     # NOTE: could optimise here if we know combinations will always be for one request.
+    #     # Then we do not need to create a new index tree and merge it to request, but can just
+    #     # directly work on request and return it...
+
+    #     for c in combinations:
+    #         r = TensorIndexTree()
+    #         new_c = []
+    #         for combi in c:
+    #             if isinstance(combi, list):
+    #                 new_c.extend(combi)
+    #             else:
+    #                 new_c.append(combi)
+    #         # NOTE TODO: here some of the polys in new_c can be a Product shape instead of a ConvexPolytope
+    #         # -> need to go through the polytopes in new_c and replace the Products with their sub-ConvexPolytopes
+    #         final_polys = []
+    #         for poly in new_c:
+    #             if isinstance(poly, Product):
+    #                 final_polys.extend(poly.polytope())
+    #             else:
+    #                 final_polys.append(poly)
+    #         # r["unsliced_polytopes"] = set(new_c)
+    #         r["unsliced_polytopes"] = set(final_polys)
+    #         current_nodes = [r]
+    #         for ax in datacube.axes.values():
+    #             next_nodes = []
+    #             interm_next_nodes = []
+    #             for node in current_nodes:
+    #                 self._build_branch(ax, node, datacube, interm_next_nodes)
+    #                 next_nodes.extend(interm_next_nodes)
+    #                 interm_next_nodes = []
+    #             current_nodes = next_nodes
+
+    #         request.merge(r)
+    #     return request
+
 
 def _find_intersects(polytope, slice_axis_idx, value):
     intersects = []
