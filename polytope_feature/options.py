import argparse
from abc import ABC
from typing import Dict, List, Literal, Optional, Tuple, Union

from conflator import ConfigModel, Conflator
from pydantic import ConfigDict


class TransformationConfig(ConfigModel):
    model_config = ConfigDict(extra="forbid")
    name: str = ""


class CyclicConfig(TransformationConfig):
    name: Literal["cyclic"]
    range: List[float] = [0]


class MapperConfig(TransformationConfig):
    name: Literal["mapper"]
    type: str = ""
    resolution: Optional[Union[int, List[int]]] = 0
    axes: List[str] = [""]
    md5_hash: Optional[str] = None
    local: Optional[List[float]] = None
    axis_reversed: Optional[Dict[str, bool]] = None
    is_spherical: Optional[bool] = None
    radius: Optional[float] = None
    earthMinorAxisInMetres: Optional[float] = None
    earthMajorAxisInMetres: Optional[float] = None
    nv: Optional[int] = None
    nx: Optional[int] = None
    ny: Optional[int] = None
    LoVInDegrees: Optional[float] = None
    Dx: Optional[float] = None
    Dy: Optional[float] = None
    latFirstInRadians: Optional[float] = None
    lonFirstInRadians: Optional[float] = None
    LoVInRadians: Optional[float] = None
    Latin1InRadians: Optional[float] = None
    Latin2InRadians: Optional[float] = None
    LaDInRadians: Optional[float] = None
    points: Optional[List[Tuple[float, float]]] = None
    uuid: Optional[str] = None


class ReverseConfig(TransformationConfig):
    name: Literal["reverse"]
    is_reverse: bool = False


class TypeChangeConfig(TransformationConfig):
    name: Literal["type_change"]
    type: str = "int"


class MergeConfig(TransformationConfig):
    name: Literal["merge"]
    other_axis: str = ""
    linkers: List[str] = [""]


action_subclasses_union = Union[CyclicConfig, MapperConfig, ReverseConfig, TypeChangeConfig, MergeConfig]


class AxisConfig(ConfigModel):
    axis_name: str = ""
    transformations: list[action_subclasses_union]


path_subclasses_union = Union[str, int, float]


class GribJumpAxesConfig(ConfigModel):
    axis_name: str = ""
    values: List[str] = [""]


class Config(ConfigModel):
    axis_config: List[AxisConfig] = []
    compressed_axes_config: List[str] = [""]
    pre_path: Optional[Dict[str, path_subclasses_union]] = {}
    alternative_axes: Optional[List[GribJumpAxesConfig]] = []
<<<<<<< HEAD
    grid_online_path: Optional[str] = ""
    grid_local_directory: Optional[str] = ""
    datacube_axes: Optional[Dict[str, str]] = {}
=======
    use_catalogue: Optional[bool] = False
    engine_options: Optional[Dict[str, str]] = {}
>>>>>>> 2cdf7cff


class PolytopeOptions(ABC):
    @staticmethod
    def get_polytope_options(options):
        parser = argparse.ArgumentParser(allow_abbrev=False)
        conflator = Conflator(app_name="polytope", model=Config, cli=False, argparser=parser, **options)
        config_options = conflator.load()

        axis_config = config_options.axis_config
        compressed_axes_config = config_options.compressed_axes_config
        pre_path = config_options.pre_path
        alternative_axes = config_options.alternative_axes
<<<<<<< HEAD
        grid_online_path = config_options.grid_online_path
        grid_local_directory = config_options.grid_local_directory
        datacube_axes = config_options.datacube_axes

=======
        use_catalogue = config_options.use_catalogue
        engine_options = config_options.engine_options
>>>>>>> 2cdf7cff
        return (
            axis_config,
            compressed_axes_config,
            pre_path,
            alternative_axes,
<<<<<<< HEAD
            grid_online_path,
            grid_local_directory,
            datacube_axes,
=======
            use_catalogue,
            engine_options,
>>>>>>> 2cdf7cff
        )<|MERGE_RESOLUTION|>--- conflicted
+++ resolved
@@ -81,14 +81,9 @@
     compressed_axes_config: List[str] = [""]
     pre_path: Optional[Dict[str, path_subclasses_union]] = {}
     alternative_axes: Optional[List[GribJumpAxesConfig]] = []
-<<<<<<< HEAD
-    grid_online_path: Optional[str] = ""
-    grid_local_directory: Optional[str] = ""
-    datacube_axes: Optional[Dict[str, str]] = {}
-=======
     use_catalogue: Optional[bool] = False
     engine_options: Optional[Dict[str, str]] = {}
->>>>>>> 2cdf7cff
+    datacube_axes: Optional[Dict[str, str]] = {}
 
 
 class PolytopeOptions(ABC):
@@ -102,26 +97,15 @@
         compressed_axes_config = config_options.compressed_axes_config
         pre_path = config_options.pre_path
         alternative_axes = config_options.alternative_axes
-<<<<<<< HEAD
-        grid_online_path = config_options.grid_online_path
-        grid_local_directory = config_options.grid_local_directory
-        datacube_axes = config_options.datacube_axes
-
-=======
         use_catalogue = config_options.use_catalogue
         engine_options = config_options.engine_options
->>>>>>> 2cdf7cff
+        datacube_axes = config_options.datacube_axes
         return (
             axis_config,
             compressed_axes_config,
             pre_path,
             alternative_axes,
-<<<<<<< HEAD
-            grid_online_path,
-            grid_local_directory,
-            datacube_axes,
-=======
             use_catalogue,
             engine_options,
->>>>>>> 2cdf7cff
+            datacube_axes,
         )