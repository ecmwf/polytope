--- conflicted
+++ resolved
@@ -68,14 +68,9 @@
             compressed_axes_options,
             config,
             alternative_axes,
-<<<<<<< HEAD
-            grid_online_path,
-            grid_local_directory,
-            return_indexes,
-=======
             use_catalogue,
             engine_options,
->>>>>>> 30516324
+            return_indexes,
         ) = PolytopeOptions.get_polytope_options(options)
         self.datacube = Datacube.create(
             datacube,
@@ -83,13 +78,8 @@
             axis_options,
             compressed_axes_options,
             alternative_axes,
-<<<<<<< HEAD
-            grid_online_path,
-            grid_local_directory,
+            use_catalogue,
             return_indexes,
-=======
-            use_catalogue,
->>>>>>> 30516324
             self.context,
         )
         if engine_options == {}:
