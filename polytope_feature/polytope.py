import logging
from typing import List

from .datacube.backends.datacube import Datacube
from .datacube.datacube_axis import UnsliceableDatacubeAxis
from .datacube.tensor_index_tree import TensorIndexTree
from .engine.hullslicer import HullSlicer
from .engine.optimised_point_in_polygon_slicer import OptimisedPointInPolygonSlicer
from .engine.optimised_quadtree_slicer import OptimisedQuadTreeSlicer
from .engine.point_in_polygon_slicer import PointInPolygonSlicer
from .engine.quadtree_slicer import QuadTreeSlicer
from .engine.qubed_slicer import QubedSlicer
from .options import PolytopeOptions
from .shapes import ConvexPolytope, Point, Product, Union
from .utility.combinatorics import group, tensor_product
from .utility.exceptions import AxisOverdefinedError
from .utility.list_tools import unique


class Request:
    """Encapsulates a request for data"""

    def __init__(self, *shapes):
        self.shapes = list(shapes)
        self.check_axes()

    def check_axes(self):
        """Check that all axes are defined by the combination of shapes, and that they are defined only once"""
        defined_axes = []

        for shape in self.shapes:
            for axis in shape.axes():
                if axis not in defined_axes:
                    defined_axes.append(axis)
                else:
                    raise AxisOverdefinedError(axis)

    def polytopes(self):
        """Returns the representation of the request as polytopes"""
        polytopes = []
        for shape in self.shapes:
            polytopes.extend(shape.polytope())
        return polytopes

    def __repr__(self):
        return_str = ""
        for shape in self.shapes:
            return_str += shape.__repr__() + "\n"
        return return_str


class Polytope:
    def __init__(
        self,
        datacube,
        options=None,
        context=None,
    ):
        from .datacube import Datacube

        if options is None:
            options = {}

        self.compressed_axes = []

        self.context = context

        (
            axis_options,
            compressed_axes_options,
            config,
            alternative_axes,
<<<<<<< HEAD
            grid_online_path,
            grid_local_directory,
            datacube_axes,
=======
            use_catalogue,
            engine_options,
>>>>>>> 2cdf7cff
        ) = PolytopeOptions.get_polytope_options(options)
        self.datacube = Datacube.create(
            datacube,
            config,
            axis_options,
            compressed_axes_options,
            alternative_axes,
<<<<<<< HEAD
            grid_online_path,
            grid_local_directory,
            datacube_axes,
=======
            use_catalogue,
>>>>>>> 2cdf7cff
            self.context,
        )
        if engine_options == {}:
            for ax_name in self.datacube._axes.keys():
                engine_options[ax_name] = "hullslicer"
        if engine_options == "qubed":
            engine_options = {}
            for ax_name in self.datacube._axes.keys():
                engine_options[ax_name] = "qubed"
        self.engine_options = engine_options
        self.engines = self.create_engines()
        self.ax_is_unsliceable = {}

    def create_engines(self):
        engines = {}
        engine_types = set(self.engine_options.values())
        if "quadtree" in engine_types:
            # TODO: need to get the corresponding point cloud from the datacube
            quadtree_points = self.datacube.find_point_cloud()
            engines["quadtree"] = QuadTreeSlicer(quadtree_points)
        if "optimised_quadtree" in engine_types:
            # TODO: need to get the corresponding point cloud from the datacube
            quadtree_points = self.datacube.find_point_cloud()
            engines["optimised_quadtree"] = OptimisedQuadTreeSlicer(quadtree_points)
        if "hullslicer" in engine_types:
            engines["hullslicer"] = HullSlicer()
        if "point_in_polygon" in engine_types:
            points = self.datacube.find_point_cloud()
            engines["point_in_polygon"] = PointInPolygonSlicer(points)
        if "optimised_point_in_polygon" in engine_types:
            points = self.datacube.find_point_cloud()
            engines["optimised_point_in_polygon"] = OptimisedPointInPolygonSlicer(points)
        if "qubed" in engine_types:
            engines["qubed"] = QubedSlicer()
        return engines

    def _unique_continuous_points(self, p: ConvexPolytope, datacube: Datacube):
        for i, ax in enumerate(p._axes):
            mapper = datacube.get_mapper(ax)
            if self.ax_is_unsliceable.get(ax, None) is None:
                self.ax_is_unsliceable[ax] = isinstance(mapper, UnsliceableDatacubeAxis)
            if self.ax_is_unsliceable[ax]:
                break
            for j, val in enumerate(p.points):
                p.points[j][i] = mapper.to_float(mapper.parse(p.points[j][i]))
        # Remove duplicate points
        unique(p.points)

    def slice(self, datacube, polytopes: List[ConvexPolytope]):
        """Low-level API which takes a polytope geometry object and uses it to slice the datacube"""

        self.find_compressed_axes(datacube, polytopes)

        self.remove_compressed_axis_in_union(polytopes)

        # Convert the polytope points to float type to support triangulation and interpolation
        for p in polytopes:
            if isinstance(p, Product):
                for poly in p.polytope():
                    self._unique_continuous_points(poly, datacube)
            else:
                self._unique_continuous_points(p, datacube)

        groups, input_axes = group(polytopes)
        datacube.validate(input_axes)
        request = TensorIndexTree()
        combinations = tensor_product(groups)

        # NOTE: could optimise here if we know combinations will always be for one request.
        # Then we do not need to create a new index tree and merge it to request, but can just
        # directly work on request and return it...

        for c in combinations:
            r = TensorIndexTree()
            new_c = []
            for combi in c:
                if isinstance(combi, list):
                    new_c.extend(combi)
                else:
                    new_c.append(combi)
            final_polys = []
            for poly in new_c:
                if isinstance(poly, Product):
                    final_polys.extend(poly.polytope())
                else:
                    final_polys.append(poly)
            r["unsliced_polytopes"] = set(final_polys)
            current_nodes = [r]
            for ax in datacube.axes.values():
                engine = self.find_engine(ax)
                next_nodes = []
                interm_next_nodes = []
                for node in current_nodes:
                    engine._build_branch(ax, node, datacube, interm_next_nodes, self)
                    next_nodes.extend(interm_next_nodes)
                    interm_next_nodes = []
                current_nodes = next_nodes

            request.merge(r)
        return request

    def find_engine(self, ax):
        slicer_type = self.engine_options[ax.name]
        return self.engines[slicer_type]

    def switch_polytope_dim(self, request):
        # If we see a 2-dim slicer on an axis
        # then make sure that if the shape is a point, we set decompose_1D to False
        for ax, slicer in self.engine_options.items():
            if slicer == "quadtree":
                for shp in request.shapes:
                    if ax in shp.axes() and isinstance(shp, Point):
                        shp.decompose_1D = False
                    elif isinstance(shp, Union):
                        for s in shp._shapes:
                            if ax in s.axes() and isinstance(s, Point):
                                s.decompose_1D = False

    def retrieve(self, request: Request, method="standard"):
        """Higher-level API which takes a request and uses it to slice the datacube"""
        logging.info("Starting request for %s ", self.context)
        self.datacube.check_branching_axes(request)
        self.switch_polytope_dim(request)
        for polytope in request.polytopes():
            method = polytope.method
            if method == "nearest":
                if polytope.is_flat:
                    if self.datacube.nearest_search.get(tuple(polytope.axes()), None) is None:
                        self.datacube.nearest_search[tuple(polytope.axes())] = polytope.values
                    else:
                        self.datacube.nearest_search[tuple(polytope.axes())].append(polytope.values[0])
                else:
                    if self.datacube.nearest_search.get(tuple(polytope.axes()), None) is None:
                        self.datacube.nearest_search[tuple(polytope.axes())] = polytope.points
                    else:
                        self.datacube.nearest_search[tuple(polytope.axes())].append(polytope.points[0])
        request_tree = self.slice(self.datacube, request.polytopes())
        logging.info("Created request tree for %s ", self.context)
        self.datacube.get(request_tree, self.context)
        logging.info("Retrieved data for %s ", self.context)
        return request_tree

    def find_compressed_axes(self, datacube, polytopes):
        # First determine compressable axes from input polytopes
        compressable_axes = []
        for polytope in polytopes:
            if polytope.is_orthogonal:
                for ax in polytope.axes():
                    compressable_axes.append(ax)
        # Cross check this list with list of compressable axis from datacube
        # (should not include any merged or coupled axes)
        for compressed_axis in compressable_axes:
            if compressed_axis in datacube.compressed_axes:
                self.compressed_axes.append(compressed_axis)

        k, last_value = _, datacube.axes[k] = datacube.axes.popitem()
        self.compressed_axes.append(k)

    def remove_compressed_axis_in_union(self, polytopes):
        for p in polytopes:
            if p.is_in_union:
                for axis in p.axes():
                    if axis in self.compressed_axes:
                        if axis == self.compressed_axes[-1]:
                            self.compressed_axes.remove(axis)<|MERGE_RESOLUTION|>--- conflicted
+++ resolved
@@ -70,14 +70,9 @@
             compressed_axes_options,
             config,
             alternative_axes,
-<<<<<<< HEAD
-            grid_online_path,
-            grid_local_directory,
-            datacube_axes,
-=======
             use_catalogue,
             engine_options,
->>>>>>> 2cdf7cff
+            datacube_axes,
         ) = PolytopeOptions.get_polytope_options(options)
         self.datacube = Datacube.create(
             datacube,
@@ -85,13 +80,8 @@
             axis_options,
             compressed_axes_options,
             alternative_axes,
-<<<<<<< HEAD
-            grid_online_path,
-            grid_local_directory,
+            use_catalogue,
             datacube_axes,
-=======
-            use_catalogue,
->>>>>>> 2cdf7cff
             self.context,
         )
         if engine_options == {}:
