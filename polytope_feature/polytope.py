--- conflicted
+++ resolved
@@ -68,15 +68,8 @@
             compressed_axes_options,
             config,
             alternative_axes,
-<<<<<<< HEAD
-            # grid_online_path,
-            # grid_local_directory,
-=======
-            grid_online_path,
-            grid_local_directory,
             use_catalogue,
             engine_options,
->>>>>>> fbc89d66
         ) = PolytopeOptions.get_polytope_options(options)
         self.datacube = Datacube.create(
             datacube,
@@ -84,14 +77,7 @@
             axis_options,
             compressed_axes_options,
             alternative_axes,
-<<<<<<< HEAD
-            # grid_online_path,
-            # grid_local_directory,
-=======
-            grid_online_path,
-            grid_local_directory,
             use_catalogue,
->>>>>>> fbc89d66
             self.context,
         )
         if engine_options == {}:
