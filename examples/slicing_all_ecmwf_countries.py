import geopandas as gpd
import matplotlib.pyplot as plt
import numpy as np
from earthkit import data
from shapely.geometry import shape

from polytope.datacube.xarray import XArrayDatacube
from polytope.engine.hullslicer import HullSlicer
from polytope.polytope import Polytope, Request
from polytope.shapes import Polygon, Union


class Test:
    def setup_method(self, method):
<<<<<<< HEAD
        ds = data.from_source("file", ".examples/data/output8.grib")
        array = ds.to_xarray()
        array = array.isel(surface=0).isel(step=0).isel(number=0).isel(time=0)
=======
        array = xr.open_dataset("./examples/data/output8.grib", engine="cfgrib")
>>>>>>> 9bc02026
        options = {"longitude": {"Cyclic": [0, 360.0]}}
        self.xarraydatacube = XArrayDatacube(array)
        self.slicer = HullSlicer()
        self.API = Polytope(datacube=array, engine=self.slicer, options=options)

    def test_slice_country(self):
        # Read a shapefile for a given country and extract the geometry polygons
        worldmap = gpd.read_file(gpd.datasets.get_path("naturalearth_lowres"))
        fig, ax = plt.subplots(figsize=(12, 6))
        worldmap.plot(color="darkgrey", ax=ax)
        countries_lats = []
        countries_longs = []
        countries_temps = []
        country_points_plotting = []

        # Shapefile taken from
        # https://hub.arcgis.com/datasets/esri::world-countries-generalized/explore?location=-0.131595%2C0.000000%2C2.00
        shapefile = gpd.read_file("./examples/data/World_Countries__Generalized_.shp")

        ECMWF_country_list_multipolygon = [
            57,
            62,
            71,
        ]
        ECMWF_country_list_polygon = [
            13,
            21,
        ]

        for country_name_polygon in ECMWF_country_list_polygon:
            country = shapefile.iloc[country_name_polygon]
            multi_polygon = shape(country["geometry"])
            polygons = [multi_polygon]
            polygons_list = []

            # Now create a list of x,y points for each polygon

            for polygon in polygons:
                xx, yy = polygon.exterior.coords.xy
                polygon_points = [list(a) for a in zip(xx, yy)]
                polygons_list.append(polygon_points)

            # Then do union of the polygon objects and cut using the slicer
            poly = []

            for points in polygons_list:
                polygon = Polygon(["longitude", "latitude"], points)
                poly.append(polygon)

            request_obj = poly[0]

            for obj in poly:
                request_obj = Union(["longitude", "latitude"], request_obj, obj)
            request = Request(request_obj)

            # Extract the values of the long and lat from the tree
            result = self.API.retrieve(request)
            for i in range(len(result.leaves)):
                cubepath = result.leaves[i].flatten()
                lat = cubepath["latitude"]
                long = cubepath["longitude"]
                if long >= 180:
                    long = long - 360
                latlong_point = [lat, long]
                countries_lats.append(lat)
                countries_longs.append(long)
                t_idx = result.leaves[i].result["t2m"]
                t = t_idx
                countries_temps.append(t)
                country_points_plotting.append(latlong_point)

            # Plot all the points on a world map
            plt.plot(*multi_polygon.exterior.xy, color="black", linewidth=0.7)

        for country_name_multipolygon in ECMWF_country_list_multipolygon:
            country = shapefile.iloc[country_name_multipolygon]
            multi_polygon = shape(country["geometry"])
            polygons = list(multi_polygon.geoms)
            polygons_list = []

            # Now create a list of x,y points for each polygon

            for polygon in polygons:
                xx, yy = polygon.exterior.coords.xy
                polygon_points = [list(a) for a in zip(xx, yy)]
                polygons_list.append(polygon_points)

            # Then do union of the polygon objects and cut using the slicer
            poly = []

            for points in polygons_list:
                polygon = Polygon(["longitude", "latitude"], points)
                poly.append(polygon)

            request_obj = poly[0]

            for obj in poly:
                request_obj = Union(["longitude", "latitude"], request_obj, obj)

            request = Request(request_obj)

            # Extract the values of the long and lat from the tree
            result = self.API.retrieve(request)
            for i in range(len(result.leaves)):
                cubepath = result.leaves[i].flatten()
                lat = cubepath["latitude"]
                long = cubepath["longitude"]
                if long >= 180:
                    long = long - 360
                latlong_point = [lat, long]
                countries_lats.append(lat)
                countries_longs.append(long)
                t_idx = result.leaves[i].result["t2m"]
                t = t_idx
                countries_temps.append(t)
                country_points_plotting.append(latlong_point)

            # Plot all the points on a world map

            for geom in multi_polygon.geoms:
                plt.plot(*geom.exterior.xy, color="black", linewidth=0.7)
        countries_temps = np.array(countries_temps)
        plt.scatter(countries_longs, countries_lats, s=8, c=countries_temps, cmap="YlOrRd")
        plt.colorbar(label="Temperature")

        plt.show()<|MERGE_RESOLUTION|>--- conflicted
+++ resolved
@@ -12,13 +12,9 @@
 
 class Test:
     def setup_method(self, method):
-<<<<<<< HEAD
-        ds = data.from_source("file", ".examples/data/output8.grib")
+        ds = data.from_source("file", "./examples/data/output8.grib")
         array = ds.to_xarray()
         array = array.isel(surface=0).isel(step=0).isel(number=0).isel(time=0)
-=======
-        array = xr.open_dataset("./examples/data/output8.grib", engine="cfgrib")
->>>>>>> 9bc02026
         options = {"longitude": {"Cyclic": [0, 360.0]}}
         self.xarraydatacube = XArrayDatacube(array)
         self.slicer = HullSlicer()
