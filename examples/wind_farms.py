--- conflicted
+++ resolved
@@ -16,13 +16,9 @@
 
 class Test:
     def setup_method(self):
-<<<<<<< HEAD
-        array = xr.open_dataset("./examples/data/winds.grib", engine="cfgrib").u10
-=======
         ds = data.from_source("file", "./examples/data/winds.grib")
         array = ds.to_xarray()
-        array = array.isel(time=0).isel(surface=0).isel(number=0)
->>>>>>> 06b34659
+        array = array.isel(time=0).isel(surface=0).isel(number=0).u10
         self.array = array
         options = {"longitude": {"Cyclic": [0, 360.0]}}
         self.xarraydatacube = XArrayDatacube(array)
