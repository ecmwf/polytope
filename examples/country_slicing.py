--- conflicted
+++ resolved
@@ -15,12 +15,7 @@
         ds = data.from_source("file", "./examples/data/output8.grib")
         array = ds.to_xarray()
         array = array.isel(surface=0).isel(step=0).isel(number=0).isel(time=0).t2m
-<<<<<<< HEAD
         axis_options = {"longitude": {"Cyclic": [0, 360.0]}}
-=======
-        print(array)
-        options = {"longitude": {"Cyclic": [0, 360.0]}}
->>>>>>> e4cb5d53
         self.xarraydatacube = XArrayDatacube(array)
         self.slicer = HullSlicer()
         self.API = Polytope(datacube=array, engine=self.slicer, axis_options=axis_options)
